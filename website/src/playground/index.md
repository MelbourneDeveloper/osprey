---
layout: base.njk
title: "Osprey Playground"
description: "Try Osprey programming language online with interactive code examples and real-time compilation"
---

<link rel="stylesheet" data-name="vs/editor/editor.main" href="https://cdnjs.cloudflare.com/ajax/libs/monaco-editor/0.45.0/min/vs/editor/editor.main.min.css">

<style>
    /* Override website layout constraints for playground area */
    .main-content {
        padding: 0 !important;
        margin: 0 !important;
        max-width: none !important;
    }
    
    .playground-container {
        display: flex;
        flex-direction: column;
        background: #1e1e1e;
        color: #d4d4d4;
        font-family: -apple-system, BlinkMacSystemFont, 'Segoe UI', Roboto, sans-serif;
        min-height: calc(100vh - 80px);
        height: calc(100vh - 80px);
    }
    
    .main {
        display: flex;
        flex: 1;
        overflow: hidden;
        min-height: 0;
    }
    
    .editor-container {
        flex: 1;
        display: flex;
        flex-direction: column;
        min-height: 0;
    }
    
    .editor-header {
        background: #2d2d30;
        padding: 10px 20px;
        display: flex;
        justify-content: space-between;
        align-items: center;
        border-bottom: 1px solid #444;
        flex-shrink: 0;
    }
    
    .editor-title {
        display: flex;
        align-items: center;
        gap: 10px;
        font-size: 14px;
    }
    
    .playground-badge {
        font-size: 12px;
        color: #569cd6;
        opacity: 0.8;
    }
    
    .header-right {
        display: flex;
        align-items: center;
        gap: 15px;
    }
    
    .status {
        display: flex;
        align-items: center;
        gap: 8px;
        font-size: 12px;
    }
    
    .status-dot {
        width: 8px;
        height: 8px;
        border-radius: 50%;
        background: #ffa500;
    }
    
    .status-dot.connected {
        background: #5a8a6b;
    }
    
    .status-dot.error {
        background: #f44747;
    }
    
    .button-group {
        display: flex;
        gap: 0;
    }
    
    #editor {
        flex: 1;
        min-height: 0;
        height: 100%;
    }
    
    .output-container {
        width: 400px;
        display: flex;
        flex-direction: column;
        border-left: 1px solid #444;
        min-height: 0;
    }
    
    .output-header {
        background: #2d2d30;
        padding: 10px 20px;
        border-bottom: 1px solid #444;
        display: flex;
        justify-content: space-between;
        align-items: center;
        flex-shrink: 0;
    }
    
    #output {
        flex: 1;
        padding: 20px;
        overflow-y: auto;
        font-family: 'Consolas', 'Monaco', monospace;
        white-space: pre-wrap;
        min-height: 0;
        background: #1e1e1e;
        color: #d4d4d4;
        line-height: 1.4;
    }
    
    #output.error {
        color: #d4d4d4;
        background: #1e1e1e;
        border-left: none;
    }
    
    #output.success {
        color: #d4d4d4;
        background: #1e1e1e;
        border-left: none;
    }
    
    #output.warning {
        color: #ffa500;
        background: #2d2d1b;
        border-left: 3px solid #ffa500;
    }
    
    .output-section {
        margin-bottom: 20px;
    }
    
    .output-section:last-child {
        margin-bottom: 0;
    }
    
    .output-label {
        font-size: 12px;
        text-transform: uppercase;
        opacity: 0.7;
        margin-bottom: 8px;
        font-weight: 600;
        letter-spacing: 0.5px;
    }
    
    .compiler-output {
        color: #d4d4d4;
        background: transparent;
        padding: 0;
        border: none;
        margin-bottom: 12px;
    }
    
    .program-output {
        color: #7cb992;
        background: rgba(124, 185, 146, 0.08);
        padding: 12px;
        border-radius: 4px;
        border-left: 3px solid #5a8a6b;
    }
    
    .program-output.empty {
        display: none;
    }
    
    .line-number {
        color: #569cd6;
        font-weight: bold;
    }
    
    /* Error listview styles */
    .error-list {
        display: grid;
        gap: 1px;
        font-family: 'Consolas', 'Monaco', monospace;
        font-size: 13px;
        line-height: 1.4;
    }
    
    .error-line {
        display: grid;
        grid-template-columns: auto 1fr;
        gap: 12px;
        padding: 8px 12px;
        background: #2d2d30;
        border: 1px solid #444;
        cursor: pointer;
        transition: all 0.2s ease;
        align-items: center;
    }
    
    .error-line:hover {
        background: #3c3c3c;
        border-color: #569cd6;
    }
    
    .error-line.selected {
        background: #404040;
        border-color: #569cd6;
        box-shadow: 0 0 0 1px #569cd6;
    }
    
    .error-location {
        color: #569cd6;
        font-weight: bold;
        font-size: 12px;
        white-space: nowrap;
        cursor: pointer;
        text-decoration: none;
    }
    
    .error-location:hover {
        text-decoration: underline;
    }
    
    .error-message {
        color: #f44747;
        flex: 1;
        word-break: break-word;
    }
    
    /* Editor error highlighting */
    .highlighted-error-line {
        background: rgba(244, 71, 71, 0.15) !important;
        border-left: 2px solid #f44747 !important;
    }
    
    .error-glyph {
        background: #f44747;
        width: 4px !important;
    }
    
    /* Splitter styles */
    .splitter {
        background: #444;
        cursor: col-resize;
        position: relative;
        flex-shrink: 0;
        width: 4px;
        transition: background-color 0.2s ease;
    }
    
    .splitter:hover {
        background: #569cd6;
    }
    
    .splitter::before {
        content: '';
        position: absolute;
        top: 50%;
        left: 50%;
        transform: translate(-50%, -50%);
        width: 2px;
        height: 20px;
        background: #666;
        border-radius: 1px;
    }
    
    .splitter.dragging {
        background: #569cd6;
    }
    
    /* Mobile responsiveness */
    @media (max-width: 768px) {
        .playground-container {
            height: 100vh;
            min-height: 100vh;
        }
        
        .main {
            flex-direction: column;
        }
        
        .editor-container {
            flex: 1;
        }
        
        .output-container {
            width: 100%;
            height: 40%;
            border-left: none;
            border-top: 1px solid #444;
        }
        
        .splitter {
            cursor: row-resize;
            width: 100%;
            height: 4px;
            border-top: none;
        }
        
        .splitter::before {
            width: 20px;
            height: 2px;
        }
        
        .editor-header {
            padding: 8px 15px;
        }
        
        .header-right {
            gap: 10px;
        }
        
        .editor-title {
            gap: 5px;
            font-size: 13px;
        }
        
        .playground-badge {
            display: none;
        }
        
        .status {
            gap: 5px;
            font-size: 11px;
        }
        
        button {
            padding: 6px 12px;
            font-size: 13px;
            margin-left: 5px;
        }
        
        .output-header {
            padding: 8px 15px;
        }
        
        #output {
            padding: 15px;
        }
    }
    
    @media (max-width: 480px) {
        .editor-header, .output-header {
            padding: 6px 10px;
        }
        
        .header-right {
            gap: 8px;
        }
        
        .editor-title {
            font-size: 12px;
        }
        
        .status {
            font-size: 10px;
        }
        
        button {
            padding: 5px 8px;
            font-size: 12px;
            margin-left: 3px;
        }
        
        #output {
            padding: 10px;
            font-size: 13px;
        }
        

    }
    
    button {
        background: #0e639c;
        color: white;
        border: none;
        padding: 8px 16px;
        border-radius: 4px;
        cursor: pointer;
        font-size: 14px;
        margin-left: 10px;
    }
    
    button:hover {
        background: #1177bb;
    }
    
    button.primary {
        background: #16825d;
    }
    
    button.primary:hover {
        background: #1ea571;
    }
</style>

<div class="playground-container">
    <div class="main">
        <div class="editor-container">
            <div class="editor-header">
                <div class="editor-title">
                    <span>Osprey Editor</span>
                    <span class="playground-badge">⚡ Playground</span>
                </div>
                <div class="header-right">
                    <div class="status">
                        <div id="status-dot" class="status-dot"></div>
                        <span id="status-text">Connecting...</span>
                    </div>
                    <div class="button-group">
                        <button onclick="compileCode()">Compile</button>
                        <button class="primary" onclick="runCode()">Run</button>
                    </div>
                </div>
            </div>
            <div id="editor"></div>
        </div>
        
        <div id="splitter" class="splitter"></div>
        
        <div class="output-container">
            <div class="output-header">
                <span>Output</span>
                <button onclick="clearOutput()">Clear</button>
            </div>
            <div id="output"></div>
        </div>
    </div>
</div>

<!-- Load Monaco from CDN -->
<script src="https://cdnjs.cloudflare.com/ajax/libs/monaco-editor/0.45.0/min/vs/loader.min.js"></script>

<script>
    let editor;
    const API_URL = 'https://osprey.fly.dev/api';
    
    // Initialize Monaco Editor
    require.config({ paths: { vs: 'https://cdnjs.cloudflare.com/ajax/libs/monaco-editor/0.45.0/min/vs' } });
    
    require(['vs/editor/editor.main'], function() {
        // Register Osprey language
        monaco.languages.register({ id: 'osprey' });
        
        // Define syntax highlighting
        monaco.languages.setMonarchTokensProvider('osprey', {
            keywords: ['fn', 'let', 'mut', 'type', 'import', 'match', 'if', 'else', 'loop', 'spawn', 'extern', 'true', 'false'],
            tokenizer: {
                root: [
                    [/\/\/.*$/, 'comment'],
                    [/[a-z_$][\w$]*/, {
                        cases: {
                            '@keywords': 'keyword',
                            '@default': 'identifier'
                        }
                    }],
                    [/".*?"/, 'string'],
                    [/\d+/, 'number'],
                ]
            }
        });
        
        // Create editor
        editor = monaco.editor.create(document.getElementById('editor'), {
<<<<<<< HEAD
            value: `// 🚀 OSPREY FIBER CONCURRENCY DEMO 🚀
// Real concurrent programming with fibers, channels, and parallel processing!

print("=== 🔥 Osprey Fiber Concurrency Demo 🔥 ===")

// 🧵 FIBER BASICS: Spawn concurrent tasks
print("\\n🧵 Basic Fiber Operations:")

fn handleRequest(requestId: Int) -> Int = requestId * 10 + 200
fn queryDatabase(userId: Int) -> Int = userId * 1000
fn processFile(fileSize: Int) -> Int = fileSize / 1024

// Launch concurrent fibers
let request1 = spawn handleRequest(1)
let request2 = spawn handleRequest(2)
let dbQuery = spawn queryDatabase(123)

print("Request 1 fiber ID: \${request1}")
print("Request 2 fiber ID: \${request2}")
print("Database query fiber ID: \${dbQuery}")

// 🎯 MAP-REDUCE PATTERN: Parallel data processing
print("\\n🎯 Map-Reduce Parallel Processing:")

fn mapPhase(data: Int) -> Int = data * data  // Square each element
let data1 = spawn mapPhase(10)
let data2 = spawn mapPhase(20)
let data3 = spawn mapPhase(30)

// Collect results in parallel
let mapped1 = await(data1)
let mapped2 = await(data2)
let mapped3 = await(data3)
let total = mapped1 + mapped2 + mapped3

print("Mapped: \${mapped1}, \${mapped2}, \${mapped3}")
print("Total: \${total}")

// 📡 CONCURRENT API SIMULATION
print("\\n📡 Concurrent API Calls:")

fn fetchUserData(userId: Int) -> Int = userId * 1000 + 123
fn fetchOrderData(userId: Int) -> Int = userId * 100 + 45

let userData = spawn fetchUserData(5)
let orderData = spawn fetchOrderData(5)

print("User data: \${await(userData)}")
print("Order data: \${await(orderData)}")

// 📦 PARALLEL FILE PROCESSING
print("\\n📦 Parallel File Processing:")

let file1 = spawn processFile(1048576)   // 1MB file
let file2 = spawn processFile(2097152)   // 2MB file
let file3 = spawn processFile(5242880)   // 5MB file

print("File sizes in KB: \${await(file1)}, \${await(file2)}, \${await(file3)}")

// 🔄 YIELD-BASED TASK SCHEDULING
print("\\n🔄 Task Scheduling with Yield:")

let highPriority = yield 1
let mediumPriority = yield 2
let lowPriority = yield 3

print("High priority task: \${highPriority}")
print("Medium priority task: \${mediumPriority}")
print("Low priority task: \${lowPriority}")

// 🔗 PIPELINE PROCESSING
print("\\n🔗 Pipeline Processing:")

fn stage1(input: Int) -> Int = input + 100
fn stage2(input: Int) -> Int = input * 2
fn stage3(input: Int) -> Int = input - 50

let pipeline = await(spawn stage3(await(spawn stage2(await(spawn stage1(25))))))
print("Pipeline result: \${pipeline}")

// 📨 CHANNEL COMMUNICATION
print("\\n📨 Channel Operations:")

let channel1 = Channel<Int> { capacity: 1 }
let channel2 = Channel<Int> { capacity: 1 }

print("Channel 1 ID: \${channel1}")
print("Channel 2 ID: \${channel2}")

let sendResult = send(channel1, 42)
let recvValue = recv(channel1)

print("Send result: \${sendResult}")
print("Received value: \${recvValue}")

// 💥 COMPLEX CONCURRENT PATTERNS
print("\\n💥 Complex Fiber Interactions:")

fn complexTask(id: Int) -> Int = yield(id * 10) + (id * 100)

let complex1 = spawn complexTask(1)
let complex2 = spawn complexTask(2)
let complex3 = spawn complexTask(3)

print("Complex 1: \${await(complex1)}")
print("Complex 2: \${await(complex2)}")
print("Complex 3: \${await(complex3)}")

print("\\n🎉 OSPREY CONCURRENCY: PROVEN!")
print("✅ Real fiber IDs from C runtime")
print("✅ Parallel execution with spawn/await")
print("✅ Channel communication")
print("✅ Task scheduling with yield")
print("✅ Complex concurrent patterns")
print("=== 🚀 Demo Complete! 🚀 ===")`,
=======
            value: `// Simple Osprey Demo - Basic constructs that definitely work
// Pattern matching, functional pipes, and string interpolation

fn double(x: int) -> int = x * 2
fn add10(x: int) -> int = x + 10

fn gradeScore(score: int) -> string = match score {
    100 => "Perfect"
    90 => "Excellent" 
    80 => "Good"
    70 => "Fair"
    _ => "Needs work"
}

print("=== Osprey Language Demo ===")

// Basic functional pipeline
let result = 5 |> double |> add10
print("Pipeline: 5 -> double -> add10 = \${result}")

// Pattern matching demo
let score1 = 100
let score2 = 85
let score3 = 60

print("Scores:")
print("\${score1}: \${gradeScore(score1)}")
print("\${score2}: \${gradeScore(score2)}")
print("\${score3}: \${gradeScore(score3)}")

// Math operations
let a = 15
let b = 25
let sum = a + b
let product = a * b

print("Math: \${a} + \${b} = \${sum}")
print("Math: \${a} * \${b} = \${product}")

// Range iteration
print("Numbers 1-5:")
range(1, 6) |> forEach(print)`,
>>>>>>> 36bbbd01
            language: 'osprey',
            theme: 'vs-dark',
            automaticLayout: true
        });
        
        // Update status
        updateStatus('connected', 'Ready');
    });
    
    function updateStatus(type, message) {
        const statusDot = document.getElementById('status-dot');
        const statusText = document.getElementById('status-text');
        
        statusDot.className = `status-dot ${type}`;
        statusText.textContent = message;
    }

    async function compileCode() {
        const code = editor.getValue();
        const output = document.getElementById('output');
        
        updateStatus('', 'Compiling...');
        output.innerHTML = '<div style="color: #ffa500;">Compiling...</div>';
        
        try {
            const response = await fetch(`${API_URL}/api/compile`, {
                method: 'POST',
                headers: { 'Content-Type': 'application/json' },
                body: JSON.stringify({ code })
            });
            
            const result = await response.json();
            
            if (!response.ok) {
                // Handle HTTP errors that still have JSON error details
                if (result.error) {
                    output.className = 'error';
                    output.innerHTML = formatErrorOutput(result.error);
                    updateStatus('error', 'Compilation failed');
                    return;
                } else {
                    throw new Error(`HTTP ${response.status}: ${response.statusText}`);
                }
            }
            
            if (result.success) {
                // Successful compilation
                output.className = 'success';
                let outputText = '';
                
                if (result.programOutput && result.programOutput.trim()) {
                    outputText = formatPlainOutput(result.programOutput);
                } else {
                    outputText = '✅ Compilation successful - no output';
                }
                
                output.innerHTML = outputText;
                updateStatus('connected', 'Ready');
            } else {
                // Compilation failed
                output.className = 'error';
                output.innerHTML = formatErrorOutput(result.error || 'Unknown compilation error');
                updateStatus('error', 'Compilation failed');
            }
            
        } catch (error) {
            output.className = 'error';
            output.innerHTML = formatErrorOutput(`Failed to connect to compiler: ${error.message}`);
            updateStatus('error', 'Connection failed');
        }
    }
    
    async function runCode() {
        const code = editor.getValue();
        const output = document.getElementById('output');
        
        updateStatus('', 'Running...');
        output.innerHTML = '<div style="color: #ffa500;">Compiling and running...</div>';
        
        try {
            const response = await fetch(`${API_URL}/api/run`, {
                method: 'POST',
                headers: { 'Content-Type': 'application/json' },
                body: JSON.stringify({ code })
            });
            
            const result = await response.json();
            
            if (!response.ok) {
                // Handle HTTP errors that still have JSON error details
                if (result.error) {
                    output.className = 'error';
                    const statusMessage = result.isCompilationError ? 'Compilation failed' : 'Execution failed';
                    
                    output.innerHTML = formatErrorOutput(result.error);
                    updateStatus('error', statusMessage);
                    return;
                } else {
                    throw new Error(`HTTP ${response.status}: ${response.statusText}`);
                }
            }
            
            if (result.success) {
                // Successful execution
                output.className = 'success';
                let outputText = '';
                
                if (result.programOutput && result.programOutput.trim()) {
                    outputText = result.programOutput;
                } else {
                    outputText = '✅ Program ran successfully - no output';
                }
                
                output.innerHTML = formatPlainOutput(outputText);
                updateStatus('connected', 'Ready');
            } else {
                // Execution failed
                output.className = 'error';
                output.innerHTML = formatErrorOutput(result.error || 'Unknown error');
                updateStatus('error', 'Execution failed');
            }
            
        } catch (error) {
            output.className = 'error';
            output.innerHTML = formatErrorOutput(`Failed to connect to compiler: ${error.message}`);
            updateStatus('error', 'Connection failed');
<<<<<<< HEAD
        }
    }
    
    function formatErrorOutput(text) {
        if (!text) return '';
        
        // Escape HTML
        text = text.replace(/&/g, '&amp;').replace(/</g, '&lt;').replace(/>/g, '&gt;');
        
        // Split by lines and parse errors
        const lines = text.split('\n').filter(line => line.trim());
        const errorLines = [];
        
        lines.forEach(line => {
            // Check if line contains line number references
            const lineNumberMatch = line.match(/\b(?:line\s+)(\d+)(?:\s*:\s*(\d+))?/i) ||
                                  line.match(/\bat line\s+(\d+)/i) ||
                                  line.match(/\berror at\s+(\d+)/i) ||
                                  line.match(/\[(\d+)(?:\s*:\s*(\d+))?\]/);
            
            if (lineNumberMatch) {
                const lineNum = parseInt(lineNumberMatch[1]);
                const column = lineNumberMatch[2] ? parseInt(lineNumberMatch[2]) : 0;
                
                // Extract the error message (everything after the line number)
                let message = line.replace(/^.*?(?:line\s+\d+(?::\d+)?|at line\s+\d+|\[\d+(?::\d+)?\])\s*/, '').trim();
                if (!message) message = line.trim();
                
                errorLines.push({
                    lineNum,
                    column,
                    message,
                    fullText: line
                });
            } else {
                // Non-line-specific error
                errorLines.push({
                    lineNum: null,
                    column: null,
                    message: line.trim(),
                    fullText: line
                });
            }
        });
        
        if (errorLines.length === 0) {
            return text; // Fallback to original text
=======
>>>>>>> 36bbbd01
        }
        
        // Build clean grid structure
        const gridItems = errorLines.map(error => {
            if (error.lineNum !== null) {
                const location = error.column > 0 ? `${error.lineNum}:${error.column}` : `${error.lineNum}`;
                return `<div class="error-line" onclick="jumpToLine(${error.lineNum}, ${error.column || 1})">
                    <span class="error-location">Line ${location}</span>
                    <span class="error-message">${error.message}</span>
                </div>`;
            } else {
                return `<div class="error-line">
                    <span class="error-location">—</span>
                    <span class="error-message">${error.message}</span>
                </div>`;
            }
        });
        
        return `<div class="error-list">${gridItems.join('')}</div>`;
    }
    
    function formatPlainOutput(text) {
        if (!text) return '';
        
        // Escape HTML
        text = text.replace(/&/g, '&amp;').replace(/</g, '&lt;').replace(/>/g, '&gt;');
        
        // Color specific messages
        text = text.replace(/(Program executed successfully)/g, '<span style="color: #7cb992;">$1</span>');
        text = text.replace(/(Running program\.\.\.)/g, '<span style="color: #ffa500;">$1</span>');
        
        return text;
    }
    
    function jumpToLine(lineNumber, column = 1) {
        if (!editor) return;
        
        console.log(`🎯 Jumping to line ${lineNumber}, column ${column}`);
        
        // Remove any existing selections
        const errorLines = document.querySelectorAll('.error-line');
        errorLines.forEach(el => el.classList.remove('selected'));
        
        // Mark clicked line as selected
        event.target.closest('.error-line')?.classList.add('selected');
        
        // Jump to the line in Monaco editor
        editor.setPosition({ lineNumber: lineNumber, column: column });
        editor.revealLineInCenter(lineNumber);
        editor.focus();
        
        // Optionally highlight the line temporarily
        const decoration = editor.deltaDecorations([], [{
            range: new monaco.Range(lineNumber, 1, lineNumber, 1),
            options: {
                isWholeLine: true,
                className: 'highlighted-error-line',
                glyphMarginClassName: 'error-glyph'
            }
        }]);
        
        // Remove decoration after 2 seconds
        setTimeout(() => {
            editor.deltaDecorations(decoration, []);
        }, 2000);
    }
    
    function formatErrorOutput(text) {
        if (!text) return '';
        
        // Escape HTML
        text = text.replace(/&/g, '&amp;').replace(/</g, '&lt;').replace(/>/g, '&gt;');
        
        // Split by lines and parse errors
        const lines = text.split('\n').filter(line => line.trim());
        const errorLines = [];
        
        lines.forEach(line => {
            // Check if line contains line number references
            const lineNumberMatch = line.match(/\b(?:line\s+)(\d+)(?:\s*:\s*(\d+))?/i) ||
                                  line.match(/\bat line\s+(\d+)/i) ||
                                  line.match(/\berror at\s+(\d+)/i) ||
                                  line.match(/\[(\d+)(?:\s*:\s*(\d+))?\]/);
            
            if (lineNumberMatch) {
                const lineNum = parseInt(lineNumberMatch[1]);
                const column = lineNumberMatch[2] ? parseInt(lineNumberMatch[2]) : 0;
                
                // Extract the error message (everything after the line number)
                let message = line.replace(/^.*?(?:line\s+\d+(?::\d+)?|at line\s+\d+|\[\d+(?::\d+)?\])\s*/, '').trim();
                if (!message) message = line.trim();
                
                errorLines.push({
                    lineNum,
                    column,
                    message,
                    fullText: line
                });
            } else {
                // Non-line-specific error
                errorLines.push({
                    lineNum: null,
                    column: null,
                    message: line.trim(),
                    fullText: line
                });
            }
        });
        
        if (errorLines.length === 0) {
            return text; // Fallback to original text
        }
        
        // Build clean grid structure
        const gridItems = errorLines.map(error => {
            if (error.lineNum !== null) {
                const location = error.column > 0 ? `${error.lineNum}:${error.column}` : `${error.lineNum}`;
                return `<div class="error-line" onclick="jumpToLine(${error.lineNum}, ${error.column || 1})">
                    <span class="error-location">Line ${location}</span>
                    <span class="error-message">${error.message}</span>
                </div>`;
            } else {
                return `<div class="error-line">
                    <span class="error-location">—</span>
                    <span class="error-message">${error.message}</span>
                </div>`;
            }
        });
        
        return `<div class="error-list">${gridItems.join('')}</div>`;
    }
    
    function formatPlainOutput(text) {
        if (!text) return '';
        
        // Escape HTML
        text = text.replace(/&/g, '&amp;').replace(/</g, '&lt;').replace(/>/g, '&gt;');
        
        // Color specific messages
        text = text.replace(/(Program executed successfully)/g, '<span style="color: #7cb992;">$1</span>');
        text = text.replace(/(Running program\.\.\.)/g, '<span style="color: #ffa500;">$1</span>');
        
        return text;
    }
    
    function jumpToLine(lineNumber, column = 1) {
        if (!editor) return;
        
        console.log(`🎯 Jumping to line ${lineNumber}, column ${column}`);
        
        // Remove any existing selections
        const errorLines = document.querySelectorAll('.error-line');
        errorLines.forEach(el => el.classList.remove('selected'));
        
        // Mark clicked line as selected
        event.target.closest('.error-line')?.classList.add('selected');
        
        // Jump to the line in Monaco editor
        editor.setPosition({ lineNumber: lineNumber, column: column });
        editor.revealLineInCenter(lineNumber);
        editor.focus();
        
        // Optionally highlight the line temporarily
        const decoration = editor.deltaDecorations([], [{
            range: new monaco.Range(lineNumber, 1, lineNumber, 1),
            options: {
                isWholeLine: true,
                className: 'highlighted-error-line',
                glyphMarginClassName: 'error-glyph'
            }
        }]);
        
        // Remove decoration after 2 seconds
        setTimeout(() => {
            editor.deltaDecorations(decoration, []);
        }, 2000);
    }
    
    function clearOutput() {
        document.getElementById('output').innerHTML = '';
        document.getElementById('output').className = '';
    }
    
    // Splitter functionality
    let isDragging = false;
    let startX = 0;
    let startY = 0;
    let startWidth = 0;
    let startHeight = 0;
    let isMobile = false;
    
    function initSplitter() {
        const splitter = document.getElementById('splitter');
        const editorContainer = document.querySelector('.editor-container');
        const outputContainer = document.querySelector('.output-container');
        
        if (!splitter || !editorContainer || !outputContainer) return;
        
        splitter.addEventListener('mousedown', startDrag);
        document.addEventListener('mousemove', drag);
        document.addEventListener('mouseup', stopDrag);
        
        // Touch events for mobile
        splitter.addEventListener('touchstart', startDrag);
        document.addEventListener('touchmove', drag);
        document.addEventListener('touchend', stopDrag);
        
        // Check if mobile layout
        function checkMobile() {
            isMobile = window.innerWidth <= 768;
        }
        
        checkMobile();
        window.addEventListener('resize', checkMobile);
    }
    
    function startDrag(e) {
        isDragging = true;
        const splitter = document.getElementById('splitter');
        const editorContainer = document.querySelector('.editor-container');
        const outputContainer = document.querySelector('.output-container');
        
        splitter.classList.add('dragging');
        
        if (isMobile) {
            startY = e.touches ? e.touches[0].clientY : e.clientY;
            startHeight = editorContainer.offsetHeight;
        } else {
            startX = e.touches ? e.touches[0].clientX : e.clientX;
            startWidth = editorContainer.offsetWidth;
        }
        
        e.preventDefault();
    }
    
    function drag(e) {
        if (!isDragging) return;
        
        const main = document.querySelector('.main');
        const editorContainer = document.querySelector('.editor-container');
        const outputContainer = document.querySelector('.output-container');
        
                 if (isMobile) {
             const currentY = e.touches ? e.touches[0].clientY : e.clientY;
             const deltaY = currentY - startY;
             const newHeight = startHeight + deltaY;
             const mainHeight = main.offsetHeight;
             
             if (newHeight >= 0 && newHeight <= mainHeight) {
                 const heightPercent = (newHeight / mainHeight) * 100;
                 const outputPercent = 100 - heightPercent;
                 
                 editorContainer.style.flex = 'none';
                 editorContainer.style.height = `${heightPercent}%`;
                 outputContainer.style.height = `${outputPercent}%`;
             }
         } else {
             const currentX = e.touches ? e.touches[0].clientX : e.clientX;
             const deltaX = currentX - startX;
             const newWidth = startWidth + deltaX;
             const mainWidth = main.offsetWidth;
             
             if (newWidth >= 0 && newWidth <= mainWidth) {
                 const widthPercent = (newWidth / mainWidth) * 100;
                 const outputWidth = mainWidth - newWidth - 4; // Account for splitter width
                 
                 editorContainer.style.flex = 'none';
                 editorContainer.style.width = `${newWidth}px`;
                 outputContainer.style.width = `${outputWidth}px`;
             }
         }
        
        e.preventDefault();
    }
    
    function stopDrag() {
        if (!isDragging) return;
        
        isDragging = false;
        const splitter = document.getElementById('splitter');
        splitter.classList.remove('dragging');
    }
    
    // Initialize splitter when page loads
    window.addEventListener('load', initSplitter);
</script> <|MERGE_RESOLUTION|>--- conflicted
+++ resolved
@@ -476,7 +476,6 @@
         
         // Create editor
         editor = monaco.editor.create(document.getElementById('editor'), {
-<<<<<<< HEAD
             value: `// 🚀 OSPREY FIBER CONCURRENCY DEMO 🚀
 // Real concurrent programming with fibers, channels, and parallel processing!
 
@@ -512,130 +511,9 @@
 let mapped3 = await(data3)
 let total = mapped1 + mapped2 + mapped3
 
-print("Mapped: \${mapped1}, \${mapped2}, \${mapped3}")
-print("Total: \${total}")
-
-// 📡 CONCURRENT API SIMULATION
-print("\\n📡 Concurrent API Calls:")
-
-fn fetchUserData(userId: Int) -> Int = userId * 1000 + 123
-fn fetchOrderData(userId: Int) -> Int = userId * 100 + 45
-
-let userData = spawn fetchUserData(5)
-let orderData = spawn fetchOrderData(5)
-
-print("User data: \${await(userData)}")
-print("Order data: \${await(orderData)}")
-
-// 📦 PARALLEL FILE PROCESSING
-print("\\n📦 Parallel File Processing:")
-
-let file1 = spawn processFile(1048576)   // 1MB file
-let file2 = spawn processFile(2097152)   // 2MB file
-let file3 = spawn processFile(5242880)   // 5MB file
-
-print("File sizes in KB: \${await(file1)}, \${await(file2)}, \${await(file3)}")
-
-// 🔄 YIELD-BASED TASK SCHEDULING
-print("\\n🔄 Task Scheduling with Yield:")
-
-let highPriority = yield 1
-let mediumPriority = yield 2
-let lowPriority = yield 3
-
-print("High priority task: \${highPriority}")
-print("Medium priority task: \${mediumPriority}")
-print("Low priority task: \${lowPriority}")
-
-// 🔗 PIPELINE PROCESSING
-print("\\n🔗 Pipeline Processing:")
-
-fn stage1(input: Int) -> Int = input + 100
-fn stage2(input: Int) -> Int = input * 2
-fn stage3(input: Int) -> Int = input - 50
-
-let pipeline = await(spawn stage3(await(spawn stage2(await(spawn stage1(25))))))
-print("Pipeline result: \${pipeline}")
-
-// 📨 CHANNEL COMMUNICATION
-print("\\n📨 Channel Operations:")
-
-let channel1 = Channel<Int> { capacity: 1 }
-let channel2 = Channel<Int> { capacity: 1 }
-
-print("Channel 1 ID: \${channel1}")
-print("Channel 2 ID: \${channel2}")
-
-let sendResult = send(channel1, 42)
-let recvValue = recv(channel1)
-
-print("Send result: \${sendResult}")
-print("Received value: \${recvValue}")
-
-// 💥 COMPLEX CONCURRENT PATTERNS
-print("\\n💥 Complex Fiber Interactions:")
-
-fn complexTask(id: Int) -> Int = yield(id * 10) + (id * 100)
-
-let complex1 = spawn complexTask(1)
-let complex2 = spawn complexTask(2)
-let complex3 = spawn complexTask(3)
-
-print("Complex 1: \${await(complex1)}")
-print("Complex 2: \${await(complex2)}")
-print("Complex 3: \${await(complex3)}")
-
-print("\\n🎉 OSPREY CONCURRENCY: PROVEN!")
-print("✅ Real fiber IDs from C runtime")
-print("✅ Parallel execution with spawn/await")
-print("✅ Channel communication")
-print("✅ Task scheduling with yield")
-print("✅ Complex concurrent patterns")
-print("=== 🚀 Demo Complete! 🚀 ===")`,
-=======
-            value: `// Simple Osprey Demo - Basic constructs that definitely work
-// Pattern matching, functional pipes, and string interpolation
-
-fn double(x: int) -> int = x * 2
-fn add10(x: int) -> int = x + 10
-
-fn gradeScore(score: int) -> string = match score {
-    100 => "Perfect"
-    90 => "Excellent" 
-    80 => "Good"
-    70 => "Fair"
-    _ => "Needs work"
-}
-
-print("=== Osprey Language Demo ===")
-
-// Basic functional pipeline
-let result = 5 |> double |> add10
-print("Pipeline: 5 -> double -> add10 = \${result}")
-
-// Pattern matching demo
-let score1 = 100
-let score2 = 85
-let score3 = 60
-
-print("Scores:")
-print("\${score1}: \${gradeScore(score1)}")
-print("\${score2}: \${gradeScore(score2)}")
-print("\${score3}: \${gradeScore(score3)}")
-
-// Math operations
-let a = 15
-let b = 25
-let sum = a + b
-let product = a * b
-
-print("Math: \${a} + \${b} = \${sum}")
-print("Math: \${a} * \${b} = \${product}")
-
 // Range iteration
 print("Numbers 1-5:")
 range(1, 6) |> forEach(print)`,
->>>>>>> 36bbbd01
             language: 'osprey',
             theme: 'vs-dark',
             automaticLayout: true
@@ -762,7 +640,6 @@
             output.className = 'error';
             output.innerHTML = formatErrorOutput(`Failed to connect to compiler: ${error.message}`);
             updateStatus('error', 'Connection failed');
-<<<<<<< HEAD
         }
     }
     
@@ -810,119 +687,6 @@
         
         if (errorLines.length === 0) {
             return text; // Fallback to original text
-=======
->>>>>>> 36bbbd01
-        }
-        
-        // Build clean grid structure
-        const gridItems = errorLines.map(error => {
-            if (error.lineNum !== null) {
-                const location = error.column > 0 ? `${error.lineNum}:${error.column}` : `${error.lineNum}`;
-                return `<div class="error-line" onclick="jumpToLine(${error.lineNum}, ${error.column || 1})">
-                    <span class="error-location">Line ${location}</span>
-                    <span class="error-message">${error.message}</span>
-                </div>`;
-            } else {
-                return `<div class="error-line">
-                    <span class="error-location">—</span>
-                    <span class="error-message">${error.message}</span>
-                </div>`;
-            }
-        });
-        
-        return `<div class="error-list">${gridItems.join('')}</div>`;
-    }
-    
-    function formatPlainOutput(text) {
-        if (!text) return '';
-        
-        // Escape HTML
-        text = text.replace(/&/g, '&amp;').replace(/</g, '&lt;').replace(/>/g, '&gt;');
-        
-        // Color specific messages
-        text = text.replace(/(Program executed successfully)/g, '<span style="color: #7cb992;">$1</span>');
-        text = text.replace(/(Running program\.\.\.)/g, '<span style="color: #ffa500;">$1</span>');
-        
-        return text;
-    }
-    
-    function jumpToLine(lineNumber, column = 1) {
-        if (!editor) return;
-        
-        console.log(`🎯 Jumping to line ${lineNumber}, column ${column}`);
-        
-        // Remove any existing selections
-        const errorLines = document.querySelectorAll('.error-line');
-        errorLines.forEach(el => el.classList.remove('selected'));
-        
-        // Mark clicked line as selected
-        event.target.closest('.error-line')?.classList.add('selected');
-        
-        // Jump to the line in Monaco editor
-        editor.setPosition({ lineNumber: lineNumber, column: column });
-        editor.revealLineInCenter(lineNumber);
-        editor.focus();
-        
-        // Optionally highlight the line temporarily
-        const decoration = editor.deltaDecorations([], [{
-            range: new monaco.Range(lineNumber, 1, lineNumber, 1),
-            options: {
-                isWholeLine: true,
-                className: 'highlighted-error-line',
-                glyphMarginClassName: 'error-glyph'
-            }
-        }]);
-        
-        // Remove decoration after 2 seconds
-        setTimeout(() => {
-            editor.deltaDecorations(decoration, []);
-        }, 2000);
-    }
-    
-    function formatErrorOutput(text) {
-        if (!text) return '';
-        
-        // Escape HTML
-        text = text.replace(/&/g, '&amp;').replace(/</g, '&lt;').replace(/>/g, '&gt;');
-        
-        // Split by lines and parse errors
-        const lines = text.split('\n').filter(line => line.trim());
-        const errorLines = [];
-        
-        lines.forEach(line => {
-            // Check if line contains line number references
-            const lineNumberMatch = line.match(/\b(?:line\s+)(\d+)(?:\s*:\s*(\d+))?/i) ||
-                                  line.match(/\bat line\s+(\d+)/i) ||
-                                  line.match(/\berror at\s+(\d+)/i) ||
-                                  line.match(/\[(\d+)(?:\s*:\s*(\d+))?\]/);
-            
-            if (lineNumberMatch) {
-                const lineNum = parseInt(lineNumberMatch[1]);
-                const column = lineNumberMatch[2] ? parseInt(lineNumberMatch[2]) : 0;
-                
-                // Extract the error message (everything after the line number)
-                let message = line.replace(/^.*?(?:line\s+\d+(?::\d+)?|at line\s+\d+|\[\d+(?::\d+)?\])\s*/, '').trim();
-                if (!message) message = line.trim();
-                
-                errorLines.push({
-                    lineNum,
-                    column,
-                    message,
-                    fullText: line
-                });
-            } else {
-                // Non-line-specific error
-                errorLines.push({
-                    lineNum: null,
-                    column: null,
-                    message: line.trim(),
-                    fullText: line
-                });
-            }
-        });
-        
-        if (errorLines.length === 0) {
-            return text; // Fallback to original text
         }
         
         // Build clean grid structure
