--- conflicted
+++ resolved
@@ -1,10 +1,7 @@
 # Osprey Development Container
 
-<<<<<<< HEAD
+This directory contains configuration for a development container that provides all necessary dependencies for the Osprey compiler and VS Code extension development.
 This directory contains configuration for a development container that provides all necessary dependencies for Osprey compiler and VS Code extension development.
-=======
-This directory contains configuration for a development container that provides all necessary dependencies for the Osprey compiler and VS Code extension development.
->>>>>>> 9f90ebd9
 
 ## Features
 
@@ -36,10 +33,6 @@
 
 ### Individual Scripts
 - `build-compiler.sh` - Builds the Osprey compiler
-<<<<<<< HEAD
-=======
-- `setup-vscode-extension.sh` - Sets up the VS Code extension
->>>>>>> 9f90ebd9
 - `test-setup.sh` - Tests that all tools are working correctly
 
 ### Running Scripts
@@ -57,11 +50,7 @@
 
 Navigate to the compiler directory and use make commands:
 ```bash
-<<<<<<< HEAD
 cd /compiler
-=======
-cd /workspaces/osprey/compiler
->>>>>>> 9f90ebd9
 make build          # Build the compiler
 make test           # Run all tests
 make test-llvm      # Run LLVM tests only
@@ -73,11 +62,7 @@
 
 Navigate to the extension directory:
 ```bash
-<<<<<<< HEAD
 cd /vscode-extension
-=======
-cd /workspaces/osprey/vscode-extension
->>>>>>> 9f90ebd9
 npm install         # Install dependencies
 npm run compile     # Compile the extension
 npm run watch       # Watch for changes
@@ -92,11 +77,7 @@
 ## Project Structure
 
 ```
-<<<<<<< HEAD
 /osprey/
-=======
-/workspaces/osprey/
->>>>>>> 9f90ebd9
 ├── compiler/           # Osprey compiler (Go + ANTLR + LLVM)
 ├── vscode-extension/   # VS Code extension (TypeScript)
 ├── webcompiler/        # Web compiler (ignored in dev container)
@@ -139,9 +120,5 @@
 ## Notes
 
 - The container uses a non-root user `vscode` to avoid permission issues
-<<<<<<< HEAD
-=======
-- The workspace is mounted at `/workspaces/osprey`
->>>>>>> 9f90ebd9
 - All tools are pre-configured and ready to use
 - The post-create script automatically sets up both projects