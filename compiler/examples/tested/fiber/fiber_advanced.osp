--- conflicted
+++ resolved
@@ -60,9 +60,6 @@
 let pipeline = await(spawn stage3(await(spawn stage2(await(spawn stage1(25))))))
 print("\nPipeline result: ${pipeline}")
 
-<<<<<<< HEAD
-// Example 6: Collection processing with fibers
-=======
 // Example 6: Channel-based producer-consumer
 let producerChannel = Channel(1)
 let consumerChannel = Channel(1)
@@ -94,7 +91,6 @@
 print("Advanced yield result: ${advancedYield}")
 
 // Example 9: Collection processing with fibers
->>>>>>> 1a203cbf
 let numbers = [1, 2, 3, 4, 5]
 print("\nCollection access results:")
 let firstFiber = spawn mapPhase(1)  // Using literal values to avoid closure issues
@@ -109,11 +105,7 @@
 }
 match numbers[1] {
     Success { value } => {
-<<<<<<< HEAD
-        let result = await(secondFiber)  
-=======
         let result = await(secondFiber)
->>>>>>> 1a203cbf
         print("Element ${value} squared: ${result}")
     }
     Error { message } => print("Error accessing second element")
