// Package main provides the command-line interface for the Osprey compiler.
package main

import (
	"errors"
	"fmt"
	"os"

	"github.com/christianfindlay/osprey/internal/cli"
)

const (
	// MinArgs is the minimum number of arguments required
	MinArgs = 2
	// MinHoverArgs is the minimum number of arguments required for hover
	MinHoverArgs = 3
	// DocsFlag represents the --docs command line flag
	DocsFlag = "--docs"
	// DocsDirFlag represents the --docs-dir command line flag
	DocsDirFlag = "--docs-dir"
	// HoverFlag represents the --hover command line flag
	HoverFlag = "--hover"
)

// ErrUnknownOption is returned when an unknown command line option is encountered
var ErrUnknownOption = errors.New("unknown option")

// RunCLI is the main CLI function that handles all argument parsing and execution
func RunCLI(args []string) cli.CommandResult {
	// Handle insufficient arguments
	if len(args) < MinArgs {
		ShowHelp()
		return cli.CommandResult{Success: true, Output: ""}
	}

	// Handle help and version flags
	if result := handleBasicFlags(args); result != nil {
		return *result
	}

	// Handle special modes (docs, hover)
	if result := handleSpecialModes(args); result != nil {
		return *result
	}

	// Handle regular file-based operations
	return handleFileBasedOperations(args)
}

// handleBasicFlags processes help and version flags
func handleBasicFlags(args []string) *cli.CommandResult {
	switch args[1] {
	case "--help", "-h":
		ShowHelp()
		return &cli.CommandResult{Success: true, Output: ""}
	case "--version":
		fmt.Println("Osprey Compiler 1.0.0")
		return &cli.CommandResult{Success: true, Output: ""}
	}

	return nil
}

// handleSpecialModes processes docs and hover modes
func handleSpecialModes(args []string) *cli.CommandResult {
	switch args[1] {
	case DocsFlag:
		return handleDocsMode(args)
	case HoverFlag:
		return handleHoverMode(args)
	}

	return nil
}

// handleDocsMode processes the --docs flag
func handleDocsMode(args []string) *cli.CommandResult {
	// Find --docs-dir argument
	docsDir := ""
	for i := 1; i < len(args); i++ {
		if args[i] == DocsDirFlag && i+1 < len(args) {
			docsDir = args[i+1]
			break
		}
	}

	if docsDir == "" {
		return &cli.CommandResult{
			Success:  false,
			ErrorMsg: "--docs requires --docs-dir <directory> to specify output location",
		}
	}

<<<<<<< HEAD
	result := cli.RunCommand("", cli.OutputModeDocs, docsDir, false)

=======
	result := cli.RunCommand("", cli.OutputModeDocs, docsDir, false, cli.NewDefaultSecurityConfig())
>>>>>>> f831e735
	return &result
}

// handleHoverMode processes the --hover flag
func handleHoverMode(args []string) *cli.CommandResult {
	if len(args) < MinHoverArgs {
		fmt.Println("Error: --hover requires an element name")
		fmt.Println("Example: osprey --hover print")

		return &cli.CommandResult{Success: false, ErrorMsg: "Missing element name for --hover"}
	}
<<<<<<< HEAD

	result := cli.RunCommand(args[2], cli.OutputModeHover, "", false)

=======
	result := cli.RunCommand(args[2], cli.OutputModeHover, "", false, cli.NewDefaultSecurityConfig())
>>>>>>> f831e735
	return &result
}

// handleFileBasedOperations processes regular file operations
func handleFileBasedOperations(args []string) cli.CommandResult {
	// Regular file-based operations need at least 2 args
	if len(args) < MinArgs {
		ShowHelp()
		return cli.CommandResult{Success: true, Output: ""}
	}

	filename := args[1]
	outputMode := cli.OutputModeLLVM // default to LLVM IR
	docsDir := ""

	// Create security config with defaults
	security := cli.NewDefaultSecurityConfig()

	// Parse arguments and handle them
	parsedMode, parsedDocsDir, quiet, parseErr := parseArgumentsForFile(args, security)
	if parseErr != nil {
		return cli.CommandResult{
			Success:  false,
			ErrorMsg: parseErr.Error(),
		}
	}

	if parsedMode != "" {
		outputMode = parsedMode
	}

	if parsedDocsDir != "" {
		docsDir = parsedDocsDir
	}

	// Execute the command with appropriate security settings
	return executeCommand(filename, outputMode, docsDir, quiet, security)
}

// parseArgumentsForFile parses command line arguments for file-based operations
func parseArgumentsForFile(args []string, security *cli.SecurityConfig) (string, string, bool, error) {
	outputMode := ""
	docsDir := ""
	quiet := false

	// Parse remaining arguments
	for i := MinArgs; i < len(args); i++ {
		arg := args[i]

		if mode := parseOutputMode(arg); mode != "" {
			outputMode = mode
		} else if arg == DocsDirFlag && i+1 < len(args) {
			docsDir = args[i+1]
			i++ // Skip next argument since we consumed it
		} else if arg == "--quiet" {
			quiet = true
		} else if !parseSecurityMode(arg, security) {
			return "", "", false, fmt.Errorf("%w: %s", ErrUnknownOption, arg)
		}
	}

	return outputMode, docsDir, quiet, nil
}

// parseOutputMode returns the output mode for a given argument
func parseOutputMode(arg string) string {
	modes := map[string]string{
		"--ast":     cli.OutputModeAST,
		"--llvm":    cli.OutputModeLLVM,
		"--compile": cli.OutputModeCompile,
		"--run":     cli.OutputModeRun,
		"--symbols": cli.OutputModeSymbols,
		DocsFlag:    cli.OutputModeDocs,
		HoverFlag:   cli.OutputModeHover,
	}

	return modes[arg]
}

// parseSecurityMode handles security-related arguments
func parseSecurityMode(arg string, security *cli.SecurityConfig) bool {
	switch arg {
	case "--sandbox":
		security.ApplySandboxMode()
		return true
	case "--no-http":
		security.AllowHTTP = false
		return true
	case "--no-websocket":
		security.AllowWebSocket = false
		return true
	case "--no-fs":
		security.AllowFileRead = false
		security.AllowFileWrite = false

		return true
	case "--no-ffi":
		security.AllowFFI = false
		return true
	default:
		return false
	}
}

// executeCommand executes the command with the given security settings
func executeCommand(
	filename, outputMode, docsDir string,
	quiet bool,
	security *cli.SecurityConfig,
) cli.CommandResult {
<<<<<<< HEAD
	// Use security-aware functions if security settings are non-default
	if security.SandboxMode || !security.AllowHTTP || !security.AllowWebSocket ||
		!security.AllowFileRead || !security.AllowFileWrite || !security.AllowFFI {
		// Use security-aware command execution
		return cli.RunCommandWithSecurity(filename, outputMode, quiet, security)
	}

	// Use regular command execution for default/permissive mode
	return cli.RunCommand(filename, outputMode, docsDir, quiet)
=======
	// Just call the merged function - it handles all security modes
	return cli.RunCommand(filename, outputMode, docsDir, quiet, security)
>>>>>>> f831e735
}

// ShowHelp displays the help message for the Osprey compiler
func ShowHelp() {
	fmt.Println("Osprey Compiler")
	fmt.Println()
	fmt.Println("Usage: osprey <source-file> [options]")
	fmt.Println("       osprey --docs --docs-dir <directory>")
	fmt.Println("       osprey --hover <element-name>")
	fmt.Println()
	fmt.Println("Options:")
	fmt.Println("  --ast      Show the Abstract Syntax Tree")
	fmt.Println("  --llvm     Show LLVM IR (default)")
	fmt.Println("  --compile  Compile to executable")
	fmt.Println("  --run      Compile and run immediately")
	fmt.Println("  --symbols  Output symbol information as JSON")
	fmt.Println("  --docs     Generate API reference documentation (no file required)")
	fmt.Println("  --docs-dir <directory> Output directory for documentation (REQUIRED with --docs)")
	fmt.Println("  --hover    Get hover documentation for language element")
	fmt.Println("  --quiet    Suppress compiler messages (errors still shown)")
	fmt.Println("  --help, -h Show this help message")
	fmt.Println()
	fmt.Println("Security Options:")
	fmt.Println("  --sandbox      Enable sandbox mode (disable all risky operations)")
	fmt.Println("  --no-http      Disable HTTP functions")
	fmt.Println("  --no-websocket Disable WebSocket functions")
	fmt.Println("  --no-fs        Disable file system access")
	fmt.Println("  --no-ffi       Disable foreign function interface")
	fmt.Println()
	fmt.Println("Examples:")
	fmt.Println("  osprey program.osp --run         # Compile and run")
	fmt.Println("  osprey program.osp --compile     # Compile to executable")
	fmt.Println("  osprey program.osp --llvm        # Show LLVM IR")
	fmt.Println("  osprey program.osp --ast         # Show AST")
	fmt.Println("  osprey --docs --docs-dir ./docs  # Generate docs to ./docs")
	fmt.Println("  osprey --hover print             # Get hover docs for print function")
	fmt.Println("  osprey program.osp --sandbox     # Compile with all security restrictions")
	fmt.Println("  osprey program.osp --no-http     # Compile without HTTP functions")
}






// ParseOutputModeArg parses output mode arguments (internal for testing)
func ParseOutputModeArg(arg string) string {
	switch arg {
	case "--ast":
		return cli.OutputModeAST
	case "--llvm":
		return cli.OutputModeLLVM
	case "--compile":
		return cli.OutputModeCompile
	case "--run":
		return cli.OutputModeRun
	case "--symbols":
		return cli.OutputModeSymbols
	case DocsFlag:
		return cli.OutputModeDocs
	case HoverFlag:
		return cli.OutputModeHover
	default:
		return ""
	}
}

// ParseSecurityArg parses security-related arguments (internal for testing)
func ParseSecurityArg(arg string, security *cli.SecurityConfig) bool {
	switch arg {
	case "--sandbox":
		security.ApplySandboxMode()
		return true
	case "--no-http":
		security.AllowHTTP = false
		return true
	case "--no-websocket":
		security.AllowWebSocket = false
		return true
	case "--no-fs":
		security.AllowFileRead = false
		security.AllowFileWrite = false

		return true
	case "--no-ffi":
		security.AllowFFI = false
		return true
	default:
		return false
	}
}

func main() {
	result := RunCLI(os.Args)
	if !result.Success {
		fmt.Fprintf(os.Stderr, "%s\n", result.ErrorMsg)
		os.Exit(1)
	}

	if result.Output != "" {
		fmt.Print(result.Output)
	}

	if result.OutputFile != "" {
		fmt.Printf("Output written to: %s\n", result.OutputFile)
	}
}
<|MERGE_RESOLUTION|>--- conflicted
+++ resolved
@@ -91,12 +91,8 @@
 		}
 	}
 
-<<<<<<< HEAD
 	result := cli.RunCommand("", cli.OutputModeDocs, docsDir, false)
 
-=======
-	result := cli.RunCommand("", cli.OutputModeDocs, docsDir, false, cli.NewDefaultSecurityConfig())
->>>>>>> f831e735
 	return &result
 }
 
@@ -108,13 +104,9 @@
 
 		return &cli.CommandResult{Success: false, ErrorMsg: "Missing element name for --hover"}
 	}
-<<<<<<< HEAD
 
 	result := cli.RunCommand(args[2], cli.OutputModeHover, "", false)
 
-=======
-	result := cli.RunCommand(args[2], cli.OutputModeHover, "", false, cli.NewDefaultSecurityConfig())
->>>>>>> f831e735
 	return &result
 }
 
@@ -225,7 +217,6 @@
 	quiet bool,
 	security *cli.SecurityConfig,
 ) cli.CommandResult {
-<<<<<<< HEAD
 	// Use security-aware functions if security settings are non-default
 	if security.SandboxMode || !security.AllowHTTP || !security.AllowWebSocket ||
 		!security.AllowFileRead || !security.AllowFileWrite || !security.AllowFFI {
@@ -235,10 +226,6 @@
 
 	// Use regular command execution for default/permissive mode
 	return cli.RunCommand(filename, outputMode, docsDir, quiet)
-=======
-	// Just call the merged function - it handles all security modes
-	return cli.RunCommand(filename, outputMode, docsDir, quiet, security)
->>>>>>> f831e735
 }
 
 // ShowHelp displays the help message for the Osprey compiler
