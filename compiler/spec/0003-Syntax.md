# Syntax

- [Program Structure](#program-structure)
- [Import Statements](#import-statements)
- [Let Declarations](#let-declarations)
- [Function Declarations](#function-declarations)
- [Extern Declarations](#extern-declarations)
- [Type Declarations](#type-declarations)
- [Record Types and Type Constructors](#record-types-and-type-constructors)
- [Expressions](#expressions)
- [Block Expressions](#block-expressions)
- [Match Expressions](#match-expressions)

## Program Structure

An Osprey program consists of a sequence of top-level statements and modules.

```
program := statement* EOF

statement := importStmt
          | letDecl
          | fnDecl
          | externDecl
          | typeDecl
          | moduleDecl
          | exprStmt
```

## Import Statements

Basic import parsing is implemented but module resolution is limited.

```
importStmt := IMPORT ID (DOT ID)*
```

**Examples:**
```osprey
import std
import std.io
import graphics.canvas
```

### Let Declarations

```
letDecl := (LET | MUT) ID (COLON type)? EQ expr
```

**Examples:**
```osprey
let x = 42
let name = "Alice"
mut counter = 0
let result = calculateValue(input: data)
```

### Function Declarations

```
fnDecl := docComment? FN ID LPAREN paramList? RPAREN (ARROW type)? (EQ expr | LBRACE blockBody RBRACE)

paramList := param (COMMA param)*
param := ID (COLON type)?
```

**Examples:**
```osprey
fn double(x) = x * 2
fn add(x, y) = x + y
fn greet(name) = "Hello " + name
fn getValue() = 42
```

### Extern Declarations

Extern declarations allow Osprey programs to call functions implemented in other languages (such as Rust, C, or C++). These declarations specify the interface for external functions without providing an implementation.

```
externDecl := docComment? EXTERN FN ID LPAREN externParamList? RPAREN (ARROW type)?

externParamList := externParam (COMMA externParam)*
externParam := ID COLON type
```

**Key Features:**
- **Required type annotations**: All parameters must have explicit type annotations
- **Optional return type**: Return type can be specified with `-> type` syntax
- **No function body**: Extern declarations only specify the interface
- **Interoperability**: Enables calling functions from Rust, C, and other languages

**Examples:**
```osprey
// Basic extern function declarations
extern fn rust_add(a: int, b: int) -> int
extern fn rust_multiply(a: int, b: int) -> int
extern fn rust_factorial(n: int) -> int

// Using extern functions with named arguments
let sum = rust_add(a: 15, b: 25)
let product = rust_multiply(a: 6, b: 7)
let factorial = rust_factorial(5)

// Extern functions with different return types
extern fn rust_is_prime(n: int) -> bool
extern fn rust_format_number(n: int) -> string

let isPrime = rust_is_prime(17)
let formatted = rust_format_number(42)
```

**Type Mapping:**
- Osprey `int` ↔ Rust `i64` ↔ C `int64_t`
- Osprey `bool` ↔ Rust `bool` ↔ C `bool`
- Osprey `string` ↔ Rust `*const c_char` ↔ C `char*`

**Implementation Requirements:**
- External functions must use C ABI (`extern "C"` in Rust)
- Functions must be marked with `#[no_mangle]` in Rust
- Static libraries must be linked during compilation

### Type Declarations

```
typeDecl := docComment? TYPE ID (LT typeParamList GT)? EQ (unionType | recordType)

unionType := variant (BAR variant)*
recordType := LBRACE fieldDeclarations RBRACE

variant := ID (LBRACE fieldDeclarations RBRACE)?

fieldDeclarations := fieldDeclaration (COMMA fieldDeclaration)*
fieldDeclaration := ID COLON type constraint?

constraint := WHERE function_name
```

**Examples:**
```osprey
type Color = Red | Green | Blue

type Shape = Circle { radius: int } 
           | Rectangle { width: int, height: int }

type Result = Success { value: string } 
            | Error { message: string }
```

### Record Types and Type Constructors

Record types define structured data with named fields using the following syntax:

```
record_type := 'type' ID '=' '{' field_declarations '}' validation?

field_declarations := field_declaration (',' field_declaration)*
field_declaration := ID ':' type
validation := 'where' function_name

type_constructor := type_name '{' field_assignments '}'
field_assignments := field_assignment (',' field_assignment)*
field_assignment := ID ':' expression
```

**Examples:**
```osprey
type Point = { x: int, y: int }
type Person = { name: string, age: int } where validatePerson

let point = Point { x: 10, y: 20 }
let person = Person { name: "Alice", age: 25 }
```

For complete record type semantics, construction rules, field access, constraints, and validation behavior, see [Type System - Record Types](0004-TypeSystem.md#record-types).

### Expressions

#### Binary Expressions
```
binary_expression := multiplicative_expression (('+' | '-') multiplicative_expression)*

multiplicative_expression := unary_expression (('*' | '/') unary_expression)*
```

#### Unary Expressions

```
unary_expression := ('+' | '-')? pipe_expression
```

#### Function Calls

```
call_expression := primary ('.' ID '(' argument_list? ')')* 
                | primary ('(' argument_list? ')')?

argument_list := named_argument_list 
              | positional_argument_list

named_argument_list := named_argument (',' named_argument)+
named_argument := ID ':' expression

positional_argument_list := expression (',' expression)*
```

#### Primary Expressions

```
primary_expression := literal
                   | identifier
                   | '(' expression ')'
                   | lambda_expression
                   | block_expression
```


#### Binary Expressions
```
binary_expression := logical_or_expression
logical_or_expression := logical_and_expression ('||' logical_and_expression)*
logical_and_expression := comparison_expression ('&&' comparison_expression)*
comparison_expression := additive_expression (('==' | '!=' | '<' | '>' | '<=' | '>=') additive_expression)*
additive_expression := multiplicative_expression (('+' | '-') multiplicative_expression)*
multiplicative_expression := unary_expression (('*' | '/') unary_expression)*
```

**Operator Precedence (highest to lowest):**
1. Unary operators (`!`, `-`)
2. Multiplicative (`*`, `/`)  
3. Additive (`+`, `-`)
4. Comparison (`==`, `!=`, `<`, `>`, `<=`, `>=`)
5. Logical AND (`&&`)
6. Logical OR (`||`)

#### Boolean Pattern Matching
Use pattern matching for conditional logic:

**Examples:**
```osprey
let result = match x > 0 {
    true => "positive"
    false => "zero or negative"
}

let max = match a > b {
    true => a
    false => b
}
```

#### List Access

```
list_access := expression '[' INT ']'  // Returns Result<T, IndexError>
```

List access always returns `Result<T, IndexError>` for bounds safety and must be handled with pattern matching:

```osprey
let numbers = [1, 2, 3, 4]

let firstResult = numbers[0]  // Result<int, IndexError>
match firstResult {
    Success { value } => print("First: ${value}")
<<<<<<< HEAD
    Error message => print("Index out of bounds: ${message}")
=======
    Error { message } => print("Index error: ${message}")
>>>>>>> 38ef12c5
}

// Inline pattern matching
let second = match numbers[1] {
    Success { value } => value
<<<<<<< HEAD
    Error { _ } => -1  // Default value for out-of-bounds
}

// ✅ CORRECT: Bounds-safe iteration
let commands = ["echo hello", "echo world"]
match commands[0] {
    Success { value } => {
        print("Executing: ${value}")
        spawnProcess(value)
    }
    Error message => print("No command at index 0: ${message}")
=======
    Error { _ } => -1
>>>>>>> 38ef12c5
}
```

#### Field Access

Field access uses dot notation to access fields of record types:

```
field_access := expression '.' identifier
```

**Examples:**
```osprey
type Person = { name: String, age: Int }
let person = Person { name: "Alice", age: 25 }

// Field access on record types
let name = person.name        // "Alice"
let age = person.age          // 25

// Field access in expressions
print("Name: ${person.name}")
print("Age: ${person.age}")

// Field access in function calls
sendEmail(to: person.name, subject: "Hello")
```

#### Field Access Rules

Field access is allowed on record types:

```osprey
type User = { id: int, name: string }
let user = User { id: 1, name: "Alice" }
let userId = user.id          // Valid
let userName = user.name      // Valid
```

Field access requires pattern matching for:
- **`any` types**: Extract fields through structural patterns
- **Result types**: Unwrap Result before accessing fields
- **Union types**: Match variant before accessing fields

```osprey
// any type - use pattern matching
fn processAny(value: any) -> string = match value {
    person: { name } => person.name
    _ => "unknown"
}

// Result type - unwrap first
match personResult {
    Success { value } => print("Name: ${value.name}")
    Error { message } => print("Error: ${message}")
}
```

#### Structural Field Access

Osprey supports structural field access through pattern matching, allowing access to fields regardless of the specific type:

```osprey
// Any type with 'name' and 'age' fields can be matched
fn processEntity(entity: any) -> String = match entity {
    { name, age } => "Entity ${name} is ${age}"           // Structural matching
    person: { name } => "Named entity: ${person.name}"    // Named structural matching  
    _ => "Unknown entity"
}

// Works with any type that has these fields
type Person = { name: String, age: Int }
type Employee = { name: String, age: Int, department: String }

let person = Person { name: "Alice", age: 25 }
let employee = Employee { name: "Bob", age: 30, department: "Engineering" }

// Both work with the same function
print(processEntity(person))     // "Entity Alice is 25"
print(processEntity(employee))   // "Entity Bob is 30"
```

#### Immutability and Field Access

All record types are immutable by default. Field access returns the current value and cannot be used for assignment:

```osprey
type Point = { x: Int, y: Int }
let point = Point { x: 10, y: 20 }

let x = point.x              // ✅ Valid: read field value
let y = point.y              // ✅ Valid: read field value

// ERROR: Cannot assign to fields (immutable by default)
point.x = 15                 // ❌ Compilation error

// CORRECT: Create new instance with updated values
let newPoint = point { x: 15 }   // ✅ Non-destructive update syntax
print("New point: ${newPoint.x}, ${newPoint.y}")  // 15, 20
```

#### Primary Expressions
```
primary_expression := literal | list_literal | identifier | '(' expression ')' 
                   | list_access | field_access | lambda_expression | block_expression | match_expression
```

### Block Expressions

Block expressions allow grouping multiple statements together and returning a value from the final expression. They create a new scope for variable declarations and enable sequential execution with proper scoping rules.

```
block_expression := '{' statement* expression? '}'
```

**Examples:**
```osprey
// Simple block with local variables
let result = {
    let x = 10
    let y = 20
    x + y
}
print("Result: ${result}")  // prints "Result: 30"

// Nested blocks
let complex = {
    let outer = 100
    let inner_result = {
        let inner = 50
        outer + inner
    }
    inner_result * 2
}
print("Complex: ${complex}")  // prints "Complex: 300"

// Block with function calls
fn multiply(a: int, b: int) -> int = a * b
let calc = {
    let a = 5
    let b = 6
    multiply(a: a, b: b)
}
print("Calculation: ${calc}")  // prints "Calculation: 30"
```

#### Block Scoping Rules

Block expressions create a new lexical scope:
- Variables declared inside a block are only visible within that block
- Variables from outer scopes can be accessed (lexical scoping)
- Variables declared in a block shadow outer variables with the same name
- Variables go out of scope when the block ends

**Scoping Examples:**
```osprey
let x = 100
let result = {
    let x = 50        // Shadows outer x
    let y = 25        // Only visible in this block
    x + y             // Uses inner x (50)
}
print("Result: ${result}")  // 75
print("Outer x: ${x}")      // 100 (unchanged)
// print("${y}")            // ERROR: y not in scope
```

#### Block Return Values

Block expressions return the value of their final expression:
- If the block ends with an expression, that value is returned
- If the block has no final expression, it returns the unit type
- The block's type is determined by the type of the final expression

**Return Value Examples:**
```osprey
// Block returns integer
let number = {
    let a = 10
    let b = 20
    a + b           // Returns 30
}

// Block returns string
let message = {
    let name = "Alice"
    let age = 25
    "Hello ${name}, age ${age}"  // Returns string
}

// Block with statements only (returns unit)
let side_effect = {
    print("Doing work...")
    print("Work complete")
    // No final expression - returns unit
}
```

#### Block Expressions in Match Arms

Block expressions are particularly useful in match expressions for complex logic:

```osprey
let result = match status {
    Success => {
        print("Operation succeeded")
        let timestamp = getCurrentTime()
        "Success at ${timestamp}"
    }
    Error => {
        print("Operation failed")
        let error_code = getErrorCode()
        "Error ${error_code}"
    }
    _ => "Unknown status"
}
```

#### Function Bodies as Blocks

Functions can use block expressions as their body instead of single expressions:

```osprey
fn processData(input: string) -> string = {
    let cleaned = cleanInput(input)
    let validated = validateInput(cleaned)
    let processed = transformData(validated)
    formatOutput(processed)
}

// Equivalent to expression-bodied function:
fn processData(input: string) -> string = 
    formatOutput(transformData(validateInput(cleanInput(input))))
```

#### Type Safety and Inference

Block expressions follow Osprey's type safety rules:
- The block's type is inferred from the final expression
- All statements in the block must be well-typed
- Variable declarations in blocks follow the same type inference rules
- Return type must be compatible with the expected type

**Type Inference Examples:**
```osprey
// Block type inferred as Int
let num: int = {
    let a = 10
    let b = 20
    a + b              // Type: int
}

// Block type inferred as String
let text: string = {
    let name = "Bob"
    "Hello ${name}"    // Type: string
}

// ERROR: Type mismatch
let wrong: int = {
    let x = 10
    "not a number"     // ERROR: Expected int, got string
}
```

Block expressions are zero-cost abstractions: scoping is resolved at compile time, and simple blocks are optimized away. See [Block Expressions](0008-BlockExpressions.md) for complete details on semantics and usage patterns.

### Match Expressions

```
matchExpr := MATCH expr LBRACE matchArm+ RBRACE

matchArm := pattern LAMBDA expr

pattern := unaryExpr                                   // Support negative numbers: -1, +42, etc.
        | ID (LBRACE fieldPattern RBRACE)?          // Pattern destructuring: Ok { value }
        | ID (LPAREN pattern (COMMA pattern)* RPAREN)?  // Constructor patterns
        | ID (ID)?                                   // Variable capture
        | ID COLON type                              // Type annotation pattern: value: Int
        | ID COLON LBRACE fieldPattern RBRACE       // Named structural: person: { name, age }
        | LBRACE fieldPattern RBRACE                // Anonymous structural: { name, age }
        | UNDERSCORE                                 // Wildcard

fieldPattern := ID (COMMA ID)*
```

**Example:**
```osprey
let result = match status {
    Success => "OK"
    Error msg => "Failed: " + msg
    _ => "Unknown"
}
```

## Language Semantics

### Variable Binding

- `let` creates immutable bindings
- `mut` creates mutable bindings
- Variables must be initialized at declaration
- Shadowing is allowed in nested scopes

### Function Semantics

- Functions are first-class values
- All functions are pure (no side effects except I/O)
- Recursive functions are supported
- Tail recursion is optimized

### Evaluation Order

- Expressions are evaluated left-to-right
- Function arguments are evaluated before the function call
- Short-circuit evaluation for logical operators<|MERGE_RESOLUTION|>--- conflicted
+++ resolved
@@ -263,31 +263,13 @@
 let firstResult = numbers[0]  // Result<int, IndexError>
 match firstResult {
     Success { value } => print("First: ${value}")
-<<<<<<< HEAD
-    Error message => print("Index out of bounds: ${message}")
-=======
     Error { message } => print("Index error: ${message}")
->>>>>>> 38ef12c5
 }
 
 // Inline pattern matching
 let second = match numbers[1] {
     Success { value } => value
-<<<<<<< HEAD
-    Error { _ } => -1  // Default value for out-of-bounds
-}
-
-// ✅ CORRECT: Bounds-safe iteration
-let commands = ["echo hello", "echo world"]
-match commands[0] {
-    Success { value } => {
-        print("Executing: ${value}")
-        spawnProcess(value)
-    }
-    Error message => print("No command at index 0: ${message}")
-=======
     Error { _ } => -1
->>>>>>> 38ef12c5
 }
 ```
 
