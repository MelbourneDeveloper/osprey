--- conflicted
+++ resolved
@@ -158,16 +158,10 @@
 ### Compound Expression Examples (CRYSTAL CLEAR)
 ```osprey
 // Each of these returns a SINGLE Result for the ENTIRE expression
-<<<<<<< HEAD
-let simple = 10 + 5                    // Result<int, MathError>
-let complex = 1 + 2 * 3 - 4 / 2        // Result<int, MathError>
-let nested = ((a + b) * c) / (d - e)   // Result<int, MathError>
-=======
 // NO nested Results - auto-unwrapping handles intermediate operations!
 let simple = 10 + 5                    // Result<int, MathError> - NOT Result<Result<...>>
 let complex = 1 + 2 * 3 - 4 / 2        // Result<int, MathError> - NOT Result<Result<...>>
 let nested = ((a + b) * c) / (d - e)   // Result<int, MathError> - NOT Result<Result<...>>
->>>>>>> 88777952
 
 // Handle ALL of them the SAME WAY - single pattern match!
 match simple {
