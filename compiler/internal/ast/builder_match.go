--- conflicted
+++ resolved
@@ -13,11 +13,7 @@
 	if ctx == nil {
 		return nil
 	}
-<<<<<<< HEAD
-	
-=======
-
->>>>>>> 1a203cbf
+
 	return b.buildComparisonExpr(ctx.ComparisonExpr())
 }
 
