--- conflicted
+++ resolved
@@ -51,30 +51,11 @@
 func (b *Builder) buildPattern(ctx parser.IPatternContext) Pattern {
 	// Handle unary expressions (like negative numbers)
 	if ctx.UnaryExpr() != nil {
-<<<<<<< HEAD
-		return b.buildUnaryPattern(ctx.UnaryExpr())
-=======
 		return b.buildUnaryExprPattern(ctx.UnaryExpr())
->>>>>>> 3481eb6c
 	}
 
 	// Handle wildcard pattern
 	if ctx.UNDERSCORE() != nil {
-<<<<<<< HEAD
-		return b.buildWildcardPattern()
-	}
-
-	// Handle identifier patterns
-	return b.buildIdentifierPattern(ctx.AllID())
-}
-
-// buildUnaryPattern handles unary expression patterns
-func (b *Builder) buildUnaryPattern(unaryCtx parser.IUnaryExprContext) Pattern {
-	// Check if it's a negative number
-	if unaryCtx.MINUS() != nil && unaryCtx.PipeExpr() != nil {
-		if pattern := b.buildNegativeNumberPattern(unaryCtx.PipeExpr()); pattern != nil {
-			return *pattern
-=======
 		return Pattern{
 			Constructor: "_",
 			Variable:    "",
@@ -94,7 +75,6 @@
 	if unaryCtx.MINUS() != nil && unaryCtx.PipeExpr() != nil {
 		if pattern := b.tryBuildNegativeNumberPattern(unaryCtx.PipeExpr()); pattern.Constructor != unknownPatternConstructor {
 			return pattern
->>>>>>> 3481eb6c
 		}
 	}
 
@@ -103,13 +83,6 @@
 		return b.buildPipeExprPattern(unaryCtx.PipeExpr())
 	}
 
-<<<<<<< HEAD
-	return b.buildUnknownPattern()
-}
-
-// buildNegativeNumberPattern handles negative number patterns like -1
-func (b *Builder) buildNegativeNumberPattern(pipeCtx parser.IPipeExprContext) *Pattern {
-=======
 	return Pattern{
 		Constructor: unknownPatternConstructor,
 		Variable:    "",
@@ -121,16 +94,11 @@
 
 // tryBuildNegativeNumberPattern attempts to build a negative number pattern.
 func (b *Builder) tryBuildNegativeNumberPattern(pipeCtx parser.IPipeExprContext) Pattern {
->>>>>>> 3481eb6c
 	if callCtx := pipeCtx.CallExpr(0); callCtx != nil {
 		if primaryCtx := callCtx.Primary(); primaryCtx != nil {
 			if literalCtx := primaryCtx.Literal(); literalCtx != nil {
 				if literalCtx.INT() != nil {
-<<<<<<< HEAD
-					return &Pattern{
-=======
 					return Pattern{
->>>>>>> 3481eb6c
 						Constructor: "-" + literalCtx.INT().GetText(),
 						Variable:    "",
 						Fields:      nil,
@@ -141,31 +109,18 @@
 			}
 		}
 	}
-<<<<<<< HEAD
-	return nil
-}
-
-// buildPipeExprPattern handles pipe expression patterns
-=======
 
 	return Pattern{Constructor: unknownPatternConstructor}
 }
 
 // buildPipeExprPattern builds patterns from pipe expressions.
->>>>>>> 3481eb6c
 func (b *Builder) buildPipeExprPattern(pipeCtx parser.IPipeExprContext) Pattern {
 	if callCtx := pipeCtx.CallExpr(0); callCtx != nil {
 		if primaryCtx := callCtx.Primary(); primaryCtx != nil {
 			// Check for simple identifier (like Red, Green, Blue)
-<<<<<<< HEAD
-			if primaryCtx.ID() != nil {
-				return Pattern{
-					Constructor: primaryCtx.ID().GetText(),
-=======
 			if primaryCtx.ID(0) != nil {
 				return Pattern{
 					Constructor: primaryCtx.ID(0).GetText(),
->>>>>>> 3481eb6c
 					Variable:    "",
 					Fields:      nil,
 					Nested:      nil,
@@ -182,14 +137,10 @@
 	return b.buildUnknownPattern()
 }
 
-<<<<<<< HEAD
-// buildLiteralPattern handles literal patterns
-=======
 	return Pattern{Constructor: unknownPatternConstructor}
 }
 
 // buildLiteralPattern builds patterns from literal contexts.
->>>>>>> 3481eb6c
 func (b *Builder) buildLiteralPattern(literalCtx parser.ILiteralContext) Pattern {
 	if literalCtx.INT() != nil {
 		return Pattern{
@@ -199,57 +150,43 @@
 			Nested:      nil,
 			IsWildcard:  false,
 		}
-<<<<<<< HEAD
+	} else if literalCtx.STRING() != nil {
+		return Pattern{
+			Constructor: literalCtx.STRING().GetText(),
+			Variable:    "",
+			Fields:      nil,
+			Nested:      nil,
+			IsWildcard:  false,
+		}
+	} else if literalCtx.TRUE() != nil {
+		return Pattern{
+			Constructor: literalCtx.TRUE().GetText(),
+			Variable:    "",
+			Fields:      nil,
+			Nested:      nil,
+			IsWildcard:  false,
+		}
+	} else if literalCtx.FALSE() != nil {
+		return Pattern{
+			Constructor: literalCtx.FALSE().GetText(),
+			Variable:    "",
+			Fields:      nil,
+			Nested:      nil,
+			IsWildcard:  false,
+		}
 	}
 	if literalCtx.STRING() != nil {
-=======
-	} else if literalCtx.STRING() != nil {
->>>>>>> 3481eb6c
 		return Pattern{
 			Constructor: literalCtx.STRING().GetText(),
 			Variable:    "",
 			Fields:      nil,
 			Nested:      nil,
 			IsWildcard:  false,
-<<<<<<< HEAD
-=======
-		}
-	} else if literalCtx.TRUE() != nil {
-		return Pattern{
-			Constructor: literalCtx.TRUE().GetText(),
-			Variable:    "",
-			Fields:      nil,
-			Nested:      nil,
-			IsWildcard:  false,
-		}
-	} else if literalCtx.FALSE() != nil {
-		return Pattern{
-			Constructor: literalCtx.FALSE().GetText(),
-			Variable:    "",
-			Fields:      nil,
-			Nested:      nil,
-			IsWildcard:  false,
->>>>>>> 3481eb6c
 		}
 	}
 	return b.buildUnknownPattern()
 }
 
-<<<<<<< HEAD
-// buildWildcardPattern builds a wildcard pattern
-func (b *Builder) buildWildcardPattern() Pattern {
-	return Pattern{
-		Constructor: "_",
-		Variable:    "",
-		Fields:      nil,
-		Nested:      nil,
-		IsWildcard:  true,
-	}
-}
-
-// buildIdentifierPattern handles identifier patterns
-func (b *Builder) buildIdentifierPattern(ids []antlr.TerminalNode) Pattern {
-=======
 	return Pattern{Constructor: unknownPatternConstructor}
 }
 
@@ -275,7 +212,6 @@
 		}
 	}
 
->>>>>>> 3481eb6c
 	if len(ids) == OneIdentifier {
 		// Single identifier is a constructor pattern (like: Red => ...)
 		return Pattern{
