--- conflicted
+++ resolved
@@ -171,11 +171,7 @@
 	for _, entryCtx := range ctx.AllMapEntry() {
 		key := b.buildExpression(entryCtx.AllExpr()[0])
 		value := b.buildExpression(entryCtx.AllExpr()[1])
-<<<<<<< HEAD
-		
-=======
-
->>>>>>> 1a203cbf
+
 		if key != nil && value != nil {
 			entries = append(entries, MapEntry{
 				Key:   key,
