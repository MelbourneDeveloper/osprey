--- conflicted
+++ resolved
@@ -153,7 +153,6 @@
 	}
 }
 
-<<<<<<< HEAD
 func runShowLLVM(source, filename string) CommandResult {
 	ir, err := codegen.CompileToLLVM(source)
 	if err != nil {
@@ -237,8 +236,6 @@
 	}
 }
 
-=======
->>>>>>> f831e735
 func runShowSymbols(source, _ string) CommandResult {
 	// Create input stream from source
 	input := antlr.NewInputStream(source)
