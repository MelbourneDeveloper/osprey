--- conflicted
+++ resolved
@@ -28,69 +28,8 @@
 )
 
 func (g *LLVMGenerator) generateExpression(expr ast.Expression) (value.Value, error) {
-	return g.generateExpressionByType(expr)
-}
-
-func (g *LLVMGenerator) generateExpressionByType(expr ast.Expression) (value.Value, error) {
-	result, handled, err := g.generateBasicExpressions(expr)
-	if err != nil {
-		return nil, err
-	}
-	if handled {
-		return result, nil
-	}
-	return g.generateAdvancedExpressions(expr)
-}
-
-func (g *LLVMGenerator) generateBasicExpressions(expr ast.Expression) (value.Value, bool, error) {
 	switch e := expr.(type) {
 	case *ast.IntegerLiteral, *ast.StringLiteral, *ast.BooleanLiteral:
-<<<<<<< HEAD
-		return g.handleExpressionWithError(func() (value.Value, error) {
-			return g.generateLiteralExpression(expr)
-		})
-	case *ast.InterpolatedStringLiteral:
-		return g.handleExpressionWithError(func() (value.Value, error) {
-			return g.generateInterpolatedString(e)
-		})
-	case *ast.Identifier:
-		return g.handleExpressionWithError(func() (value.Value, error) {
-			return g.generateIdentifier(e)
-		})
-	case *ast.BinaryExpression:
-		return g.handleExpressionWithError(func() (value.Value, error) {
-			return g.generateBinaryExpression(e)
-		})
-	case *ast.FieldAccessExpression:
-		return g.handleExpressionWithError(func() (value.Value, error) {
-			return g.generateFieldAccess(e)
-		})
-	case *ast.UnaryExpression:
-		return g.handleExpressionWithError(func() (value.Value, error) {
-			return g.generateUnaryExpression(e)
-		})
-	case *ast.ResultExpression:
-		return g.handleExpressionWithError(func() (value.Value, error) {
-			return g.generateResultExpression(e)
-		})
-	}
-	return nil, false, nil
-}
-
-// handleExpressionWithError is a helper function to reduce cyclomatic complexity
-// by extracting the common error handling pattern.
-func (g *LLVMGenerator) handleExpressionWithError(fn func() (value.Value, error)) (value.Value, bool, error) {
-	result, err := fn()
-	if err != nil {
-		return nil, false, err
-	}
-	return result, true, nil
-}
-
-func (g *LLVMGenerator) generateAdvancedExpressions(expr ast.Expression) (value.Value, error) {
-	switch e := expr.(type) {
-	case *ast.ResultExpression:
-=======
 		return g.generateLiteralExpression(expr)
 	case *ast.ListLiteral:
 		return g.generateListLiteral(e)
@@ -107,7 +46,6 @@
 	case *ast.UnaryExpression:
 		return g.generateUnaryExpression(e)
 	case *ast.ResultExpression:
->>>>>>> 3481eb6c
 		return g.generateResultExpression(e)
 	case *ast.FieldAccessExpression:
 		return g.generateFieldAccess(e)
@@ -166,7 +104,12 @@
 
 // generateUnsupportedExpression handles unsupported expression types.
 func (g *LLVMGenerator) generateUnsupportedExpression(expr ast.Expression) (value.Value, error) {
-	return nil, WrapUnsupportedExpression(expr)
+	switch e := expr.(type) {
+	case *ast.LoopExpression:
+		return g.generateLoopExpression(e)
+	default:
+		return nil, WrapUnsupportedExpression(expr)
+	}
 }
 
 // generateLiteralExpression handles all literal types.
@@ -237,13 +180,10 @@
 	}
 
 	if lit.Value {
-<<<<<<< HEAD
-=======
 		if targetType == types.I1 {
 			return constant.NewBool(true), nil
 		}
 
->>>>>>> 3481eb6c
 		return constant.NewInt(types.I64, 1), nil
 	}
 
@@ -294,11 +234,6 @@
 		elementSize = 8 // i64 size
 	}
 
-<<<<<<< HEAD
-	// Check for union type variants (constants)
-	if discriminant, exists := g.unionVariants[ident.Name]; exists {
-		return constant.NewInt(types.I64, discriminant), nil
-=======
 	totalSize := numElements * elementSize
 
 	// Allocate memory for the array data
@@ -323,7 +258,6 @@
 		// Get pointer to element position
 		elementPtr := g.builder.NewGetElementPtr(elementType, arrayPtr, constant.NewInt(types.I64, int64(i)))
 		g.builder.NewStore(elementValue, elementPtr)
->>>>>>> 3481eb6c
 	}
 
 	// Create array struct { length, data }
@@ -343,14 +277,6 @@
 	return arrayStruct, nil
 }
 
-<<<<<<< HEAD
-func (g *LLVMGenerator) generateBinaryExpression(binExpr *ast.BinaryExpression) (value.Value, error) {
-	// Validate that operands are not of type 'any' for arithmetic operations
-	if err := g.validateNotAnyType(binExpr.Left, AnyOpArithmetic); err != nil {
-		return nil, err
-	}
-	if err := g.validateNotAnyType(binExpr.Right, AnyOpArithmetic); err != nil {
-=======
 // generateObjectLiteral generates LLVM IR for object literals like { field: value }.
 func (g *LLVMGenerator) generateObjectLiteral(lit *ast.ObjectLiteral) (value.Value, error) {
 	//CRITICAL TODO: implement record types properly, as per the spec 0005-TypeSystem.md
@@ -421,7 +347,6 @@
 	// Get the index value
 	indexValue, err := g.generateExpression(access.Index)
 	if err != nil {
->>>>>>> 3481eb6c
 		return nil, err
 	}
 
@@ -705,6 +630,7 @@
 	case "-":
 		// Unary minus
 		zero := constant.NewInt(types.I64, 0)
+
 		return g.builder.NewSub(zero, operand), nil
 	case "!":
 		// Boolean NOT: check operand type and return appropriate type
@@ -714,11 +640,6 @@
 		}
 		// If operand is integer, compare with 0 and return boolean
 		cmp := g.builder.NewICmp(enum.IPredEQ, operand, constant.NewInt(types.I64, 0))
-<<<<<<< HEAD
-		return g.builder.NewZExt(cmp, types.I64), nil
-	default:
-		return nil, WrapUnsupportedUnaryOp(unaryExpr.Operator)
-=======
 		// Check if we need boolean or integer result based on context
 		if g.expectedReturnType == types.I1 {
 			return cmp, nil
@@ -727,7 +648,6 @@
 		return g.builder.NewZExt(cmp, types.I64), nil
 	default:
 		return nil, WrapUnsupportedUnaryOpWithPos(unaryExpr.Operator, unaryExpr.Position)
->>>>>>> 3481eb6c
 	}
 }
 
@@ -742,36 +662,6 @@
 }
 
 func (g *LLVMGenerator) generateFieldAccess(fieldAccess *ast.FieldAccessExpression) (value.Value, error) {
-<<<<<<< HEAD
-	if err := g.validateNotAnyType(fieldAccess.Object, AnyOpFieldAccess); err != nil {
-		return nil, WrapAnyDirectFieldAccess(fieldAccess.FieldName)
-	}
-
-	// Check if this is field access on a constrained type constructor result
-	if typeConstructor, isTypeConstructor := fieldAccess.Object.(*ast.TypeConstructorExpression); isTypeConstructor {
-		return g.handleTypeConstructorFieldAccess(fieldAccess, typeConstructor)
-	}
-
-	// Check if this is field access on an identifier
-	if _, isIdent := fieldAccess.Object.(*ast.Identifier); isIdent {
-		return g.handleIdentifierFieldAccess(fieldAccess)
-	}
-
-	return g.handleGeneralFieldAccess(fieldAccess)
-}
-
-func (g *LLVMGenerator) handleTypeConstructorFieldAccess(
-	fieldAccess *ast.FieldAccessExpression,
-	typeConstructor *ast.TypeConstructorExpression,
-) (value.Value, error) {
-	if typeDecl, exists := g.typeDeclarations[typeConstructor.TypeName]; exists {
-		if len(typeDecl.Variants) == 1 {
-			variant := typeDecl.Variants[0]
-			for _, field := range variant.Fields {
-				if field.Constraint != nil {
-					return nil, WrapFieldAccessOnResult(fieldAccess.FieldName, typeConstructor.TypeName)
-				}
-=======
 	// Type validation is now handled by Hindley-Milner type inference
 	// Check if this is field access on a validated type constructor result
 	if typeConstructor, isTypeConstructor := fieldAccess.Object.(*ast.TypeConstructorExpression); isTypeConstructor {
@@ -793,42 +683,16 @@
 			if strings.Contains(varType.String(), "Result[") {
 				// This is field access on a Result type - convert to pattern matching
 				return g.generateResultFieldAccessAsMatch(fieldAccess, ident)
->>>>>>> 3481eb6c
 			}
 		}
 	}
-	return g.handleGeneralFieldAccess(fieldAccess)
-}
-
-<<<<<<< HEAD
-func (g *LLVMGenerator) handleIdentifierFieldAccess(fieldAccess *ast.FieldAccessExpression) (value.Value, error) {
-	obj, err := g.generateExpression(fieldAccess.Object)
-=======
+
 	// Generate the object value
 	objectValue, err := g.generateExpression(fieldAccess.Object)
->>>>>>> 3481eb6c
 	if err != nil {
 		return nil, err
 	}
 
-<<<<<<< HEAD
-	if fieldAccess.FieldName == "value" {
-		return obj, nil
-	}
-
-	return nil, WrapFieldAccessNotImpl(fieldAccess.FieldName)
-}
-
-func (g *LLVMGenerator) handleGeneralFieldAccess(fieldAccess *ast.FieldAccessExpression) (value.Value, error) {
-	obj, err := g.generateExpression(fieldAccess.Object)
-	if err != nil {
-		return nil, err
-	}
-
-	if fieldAccess.FieldName == "value" {
-		return obj, nil
-	}
-=======
 	// DISABLED: Result type detection was too broad and broke regular structs
 	// TODO: Implement proper Result type tracking through Success/Error constructors
 	// if g.isResultType(objectValue) {
@@ -867,7 +731,6 @@
 	if err != nil {
 		return nil, err
 	}
->>>>>>> 3481eb6c
 
 	resolvedType := g.typeInferer.ResolveType(objectType)
 	if recordType, ok := resolvedType.(*RecordType); ok {
@@ -892,16 +755,6 @@
 		}
 	}
 
-<<<<<<< HEAD
-// generateTypeConstructorExpression generates LLVM IR for type construction with constraint validation.
-func (g *LLVMGenerator) generateTypeConstructorExpression(
-	typeConstructor *ast.TypeConstructorExpression,
-) (value.Value, error) {
-	// Look up the type declaration to get constraints
-	typeDecl, exists := g.typeDeclarations[typeConstructor.TypeName]
-	if !exists {
-		return nil, WrapUndefinedType(typeConstructor.TypeName)
-=======
 	// Additional fallback: If we still have a TypeVar, try direct struct field access
 	if _, ok := objectType.(*TypeVar); ok && objectValue != nil {
 		if structType := g.tryGetStructType(objectValue.Type()); structType != nil {
@@ -913,7 +766,6 @@
 	if fieldAccess.Position != nil {
 		return nil, fmt.Errorf("line %d:%d: cannot access field '%s' on non-struct type", //nolint:err113
 			fieldAccess.Position.Line, fieldAccess.Position.Column, fieldAccess.FieldName)
->>>>>>> 3481eb6c
 	}
 
 	return nil, fmt.Errorf("cannot access field '%s' on non-struct type", //nolint:err113
@@ -1028,12 +880,6 @@
 			fieldAccess.Position.Line, fieldAccess.Position.Column, fieldAccess.FieldName)
 	}
 
-<<<<<<< HEAD
-	// Generate the constraint function call
-	result, err := g.generateCallExpression(callExpr)
-	if err != nil {
-		return false, err
-=======
 	// HINDLEY-MILNER FIX: Use consistent field mapping
 	fieldMapping := g.getOrCreateRecordFieldMapping(recordType.name, recordType.fields)
 
@@ -1046,7 +892,6 @@
 	if fieldIndex == -1 || fieldIndex >= len(structType.Fields) {
 		return nil, fmt.Errorf("line %d:%d: field index mismatch for field '%s'", //nolint:err113
 			fieldAccess.Position.Line, fieldAccess.Position.Column, fieldAccess.FieldName)
->>>>>>> 3481eb6c
 	}
 
 	// Get pointer to the field
@@ -1166,12 +1011,6 @@
 		return nil, err
 	}
 
-<<<<<<< HEAD
-	// Return the final expression value, or a default value if no expression
-	if blockExpr.Expression != nil {
-		return g.generateExpression(blockExpr.Expression)
-	}
-=======
 	// Step 2: If there's a validation function, call it with the struct
 	if typeDecl.ValidationFunc != nil {
 		validationFuncName := *typeDecl.ValidationFunc
@@ -1181,7 +1020,6 @@
 		if !exists {
 			return nil, WrapUndefinedFunction(validationFuncName)
 		}
->>>>>>> 3481eb6c
 
 		// Call the validation function with the struct
 		validationResult := g.builder.NewCall(validationFunc, structValue)
