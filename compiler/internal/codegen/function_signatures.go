--- conflicted
+++ resolved
@@ -825,11 +825,7 @@
 		if ct.name == TypeResult {
 			return g.getResultType(types.I8Ptr)
 		}
-<<<<<<< HEAD
-		
-=======
-
->>>>>>> 1a203cbf
+
 		// Handle Result types like "Result<int, MathError>"
 		if strings.HasPrefix(ct.name, "Result<") {
 			// Result types are represented as structs with { value, discriminant }
@@ -840,11 +836,7 @@
 			if ct.name == "Result<bool, MathError>" {
 				return g.getResultType(types.I64)
 			}
-<<<<<<< HEAD
-			
-=======
-
->>>>>>> 1a203cbf
+
 			if ct.name == "Result<string, Error>" {
 				return g.getResultType(types.I8Ptr)
 			}
