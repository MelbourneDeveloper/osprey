--- conflicted
+++ resolved
@@ -119,100 +119,6 @@
 	})
 }
 
-<<<<<<< HEAD
-// CompileToExecutableWithSecurity compiles source code to an executable binary with specified security configuration.
-func CompileToExecutableWithSecurity(source, outputPath string, security SecurityConfig) error {
-	// Ensure the output directory exists
-	outputDir := filepath.Dir(outputPath)
-	if err := os.MkdirAll(outputDir, DirPermissions); err != nil {
-		return fmt.Errorf("failed to create output directory: %w", err)
-	}
-
-	// Generate LLVM IR with security configuration
-	ir, err := CompileToLLVMWithSecurity(source, security)
-	if err != nil {
-		return fmt.Errorf("failed to generate LLVM IR: %w", err)
-	}
-
-	objFile, err := compileIRToObject(ir, outputPath)
-	if err != nil {
-		return err
-	}
-	defer func() { _ = os.Remove(objFile) }()
-
-	return linkObjectToExecutable(objFile, outputPath)
-}
-
-func compileIRToObject(ir, outputPath string) (string, error) {
-	irFile := outputPath + ".ll"
-	if err := os.WriteFile(irFile, []byte(ir), FilePermissions); err != nil {
-		return "", WrapWriteIRFile(err)
-	}
-	defer func() { _ = os.Remove(irFile) }()
-
-	objFile := outputPath + ".o"
-	llcCmd := exec.Command("llc", "-filetype=obj", "-o", objFile, irFile) // #nosec G204 - args are controlled
-
-	llcOutput, err := llcCmd.CombinedOutput()
-	if err != nil {
-		return "", fmt.Errorf("failed to compile IR to object file: %w\nllc output: %s", err, string(llcOutput))
-	}
-
-	return objFile, nil
-}
-
-func linkObjectToExecutable(objFile, outputPath string) error {
-	linkArgs := buildLinkArguments(objFile, outputPath)
-	clangCommands := buildClangCommands(linkArgs, outputPath, objFile)
-
-	var lastErr error
-	for _, cmd := range clangCommands {
-		fmt.Fprintf(os.Stderr, "DEBUG: Trying link command: %v\n", cmd)
-		linkCmd := exec.Command(cmd[0], cmd[1:]...) // #nosec G204 - predefined safe commands
-
-		linkOutput, err := linkCmd.CombinedOutput()
-		if err == nil {
-			return nil
-		}
-
-		lastErr = fmt.Errorf("failed to link executable with %s: %w\nOutput: %s", cmd[0], err, string(linkOutput))
-	}
-
-	return fmt.Errorf("failed to link executable with any available compiler: %w", lastErr)
-}
-
-func buildLinkArguments(objFile, outputPath string) []string {
-	linkArgs := []string{"-o", outputPath, objFile}
-
-	// Add runtime libraries if they exist
-	fiberRuntimeLib := "bin/libfiber_runtime.a"
-	httpRuntimeLib := "bin/libhttp_runtime.a"
-
-	if _, err := os.Stat(fiberRuntimeLib); err == nil {
-		linkArgs = append(linkArgs, fiberRuntimeLib)
-	}
-	if _, err := os.Stat(httpRuntimeLib); err == nil {
-		linkArgs = append(linkArgs, httpRuntimeLib)
-	}
-
-	linkArgs = append(linkArgs, "-lpthread")
-	linkArgs = append(linkArgs, getOpenSSLFlags()...)
-
-	return linkArgs
-}
-
-func getOpenSSLFlags() []string {
-	cmd := exec.Command("pkg-config", "--libs", "openssl")
-	if output, err := cmd.Output(); err == nil {
-		flags := strings.Fields(strings.TrimSpace(string(output)))
-		fmt.Fprintf(os.Stderr, "DEBUG: pkg-config openssl flags: %v\n", flags)
-		return flags
-	}
-
-	fmt.Fprintf(os.Stderr, "DEBUG: pkg-config failed, using fallback\n")
-	if runtime.GOOS == "darwin" {
-		return []string{"-L/opt/homebrew/lib", "-lssl", "-lcrypto"}
-=======
 // buildLibraryPaths builds the search paths for runtime libraries
 func buildLibraryPaths(libName string) []string {
 	paths := []string{
@@ -292,16 +198,10 @@
 			fiberExists = true
 			break
 		}
->>>>>>> 3481eb6c
 	}
 	return []string{"-lssl", "-lcrypto"}
 }
 
-<<<<<<< HEAD
-func buildClangCommands(linkArgs []string, outputPath, objFile string) [][]string {
-	fiberExists := fileExists("bin/libfiber_runtime.a")
-	httpExists := fileExists("bin/libhttp_runtime.a")
-=======
 	// Check if any HTTP runtime library was found
 	for _, libPath := range buildLibraryPaths("http_runtime") {
 		_, err := os.Stat(libPath)
@@ -310,7 +210,6 @@
 			break
 		}
 	}
->>>>>>> 3481eb6c
 
 	return fiberExists, httpExists
 }
@@ -328,13 +227,6 @@
 		}
 	}
 
-<<<<<<< HEAD
-	return [][]string{
-		{"clang", "-o", outputPath, objFile},
-		{"/usr/bin/clang", "-o", outputPath, objFile},
-		{"/opt/homebrew/bin/clang", "-o", outputPath, objFile},
-		{"gcc", "-o", outputPath, objFile},
-=======
 	var lastErr error
 
 	for _, cmd := range clangCommands {
@@ -347,15 +239,9 @@
 
 		lastErr = fmt.Errorf("INTERNAL_COMPILER_ERROR: failed to link executable with %s: %w\nOutput: %s",
 			cmd[0], err, string(linkOutput))
->>>>>>> 3481eb6c
-	}
-}
-
-<<<<<<< HEAD
-func fileExists(filename string) bool {
-	_, err := os.Stat(filename)
-	return err == nil
-=======
+	}
+}
+
 	return fmt.Errorf("INTERNAL_COMPILER_ERROR: failed to link executable with any available compiler: %w", lastErr)
 }
 
@@ -415,7 +301,6 @@
 	fiberExists, httpExists := checkLibraryAvailability()
 
 	return tryLinkWithCompilers(outputPath, objFile, linkArgs, fiberExists, httpExists)
->>>>>>> 3481eb6c
 }
 
 // CompileAndRun compiles and runs source code using smart JIT execution with default (permissive) security.
