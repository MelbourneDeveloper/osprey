--- conflicted
+++ resolved
@@ -317,30 +317,6 @@
 	callExpr *ast.CallExpression,
 	funcValue value.Value,
 ) (value.Value, error) {
-<<<<<<< HEAD
-	if err := g.validateFunctionCallArguments(funcName, callExpr); err != nil {
-		return nil, err
-	}
-
-	if len(callExpr.NamedArguments) > 0 {
-		return g.handleNamedArguments(funcName, fn, callExpr)
-	}
-
-	return g.handlePositionalArguments(funcName, fn, callExpr)
-}
-
-func (g *LLVMGenerator) validateFunctionCallArguments(funcName string, callExpr *ast.CallExpression) error {
-	params, paramExists := g.functionParameters[funcName]
-	if paramExists && len(params) > 1 {
-		if len(callExpr.NamedArguments) == 0 && len(callExpr.Arguments) > 0 {
-			example := g.buildNamedArgumentsExample(params)
-			return WrapFunctionRequiresNamed(funcName, len(params), example)
-		}
-		if len(callExpr.NamedArguments) == 0 {
-			example := g.buildNamedArgumentsExample(params)
-			return WrapFunctionRequiresNamed(funcName, len(params), example)
-		}
-=======
 	// Handle boolean literals directly if we know the expected type
 	if boolLit, ok := expr.(*ast.BooleanLiteral); ok && funcValue != nil {
 		// Try to get the function signature directly from the IR function
@@ -359,43 +335,15 @@
 			}
 		}
 	}
+	return nil
+}
 
 	// For non-boolean literals or when type is not i1, use the polymorphic function handling
 	val, err := g.generateArgumentExpression(expr, argIndex, callExpr)
 	if err != nil {
 		return nil, err
->>>>>>> 3481eb6c
-	}
-	return nil
-}
-
-<<<<<<< HEAD
-func (g *LLVMGenerator) handleNamedArguments(
-	funcName string, fn *ir.Func, callExpr *ast.CallExpression,
-) (value.Value, error) {
-	for _, namedArg := range callExpr.NamedArguments {
-		if err := g.validateNotAnyType(namedArg.Value, AnyOpFunctionArgument); err != nil {
-			return nil, WrapAnyDirectFunctionArg(funcName, "unknown")
-		}
-	}
-
-	args, err := g.reorderNamedArguments(funcName, callExpr.NamedArguments)
-	if err != nil {
-		return nil, err
-	}
-
-	return g.builder.NewCall(fn, args...), nil
-}
-
-func (g *LLVMGenerator) handlePositionalArguments(
-	funcName string, fn *ir.Func, callExpr *ast.CallExpression,
-) (value.Value, error) {
-	args := make([]value.Value, len(callExpr.Arguments))
-
-	for i, arg := range callExpr.Arguments {
-		if err := g.validateNotAnyType(arg, AnyOpFunctionArgument); err != nil {
-			return nil, WrapAnyDirectFunctionArg(funcName, "unknown")
-=======
+	}
+
 	return val, nil
 }
 
@@ -436,7 +384,6 @@
 		// Fallback to existing function lookup
 		if fn, exists := g.functions[funcName]; exists {
 			return fn, nil
->>>>>>> 3481eb6c
 		}
 
 		return nil, fmt.Errorf("%w: %s", ErrFunctionNotDeclared, funcName)
