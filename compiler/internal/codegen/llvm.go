--- conflicted
+++ resolved
@@ -1722,11 +1722,7 @@
 			break
 		}
 	}
-<<<<<<< HEAD
-	
-=======
-
->>>>>>> 1a203cbf
+
 	if allVoid && len(validIncomings) > 0 {
 		// All arms return void - return nil to represent void, don't create PHI
 		return nil, nil
@@ -2150,11 +2146,7 @@
 		// Check if both are void types (nil represents void/Unit)
 		successIsVoid := (successValue == nil) || isVoidType(successValue.Type())
 		errorIsVoid := (errorValue == nil) || isVoidType(errorValue.Type())
-<<<<<<< HEAD
-		
-=======
-
->>>>>>> 1a203cbf
+
 		if successIsVoid && errorIsVoid {
 			// Both arms return Unit - return nil to represent void, don't create PHI
 			return nil, nil
