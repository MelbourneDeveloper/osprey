--- conflicted
+++ resolved
@@ -337,15 +337,9 @@
 func (r *BuiltInFunctionRegistry) registerCollectionFunctions() {
 	// List constructor - for now, just empty list
 	r.functions[TypeList] = &BuiltInFunction{
-<<<<<<< HEAD
-		Name:        TypeList,
-		Signature:   "List() -> List<T>",
-		Description: "Creates a new empty list.",
-=======
 		Name:           TypeList,
 		Signature:      "List() -> List<T>",
 		Description:    "Creates a new empty list.",
->>>>>>> 1a203cbf
 		ParameterTypes: []BuiltInParameter{},
 		ReturnType:     &ConcreteType{name: TypeList},
 		Category:       CategoryFunctional,
@@ -357,15 +351,9 @@
 
 	// Map constructor
 	r.functions["Map"] = &BuiltInFunction{
-<<<<<<< HEAD
-		Name:        "Map",
-		Signature:   "Map() -> Map<K, V>",
-		Description: "Creates a new empty map.",
-=======
 		Name:           "Map",
 		Signature:      "Map() -> Map<K, V>",
 		Description:    "Creates a new empty map.",
->>>>>>> 1a203cbf
 		ParameterTypes: []BuiltInParameter{},
 		ReturnType:     &ConcreteType{name: TypeMap},
 		Category:       CategoryFunctional,
