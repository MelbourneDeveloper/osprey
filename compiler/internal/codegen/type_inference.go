package codegen

import (
	"errors"
	"fmt"
	"strconv"
	"strings"

	"github.com/christianfindlay/osprey/internal/ast"
)

// TypeCategory represents the category of a type
type TypeCategory int

const (
	// PrimitiveTypeCategory represents basic types like Int, String, Bool
	PrimitiveTypeCategory TypeCategory = iota
	// GenericTypeCategory represents generic types with type parameters
	GenericTypeCategory
	// FunctionTypeCategory represents function types
	FunctionTypeCategory
	// RecordTypeCategory represents record/struct types
	RecordTypeCategory
	// UnionTypeCategory represents union/sum types
	UnionTypeCategory
	// TypeVariableCategory represents type variables in type inference
	TypeVariableCategory
)

// Type represents a type in our type system
type Type interface {
	String() string
	Category() TypeCategory
	Equals(other Type) bool
}

// PrimitiveType represents basic types like Int, String, Bool, etc.
type PrimitiveType struct {
	name string
}

// NewPrimitiveType creates a new primitive type
func NewPrimitiveType(name string) *PrimitiveType {
	return &PrimitiveType{name: name}
}

func (pt *PrimitiveType) String() string {
	return pt.name
}

// Category returns the category of the primitive type
func (pt *PrimitiveType) Category() TypeCategory {
	return PrimitiveTypeCategory
}

// Equals checks if two primitive types are equal
func (pt *PrimitiveType) Equals(other Type) bool {
	if otherPt, ok := other.(*PrimitiveType); ok {
		return pt.name == otherPt.name
	}

	return false
}

// GenericType represents a generic type with type arguments
type GenericType struct {
	name     string
	typeArgs []Type
}

// NewGenericType creates a new generic type
func NewGenericType(name string, typeArgs []Type) *GenericType {
	return &GenericType{name: name, typeArgs: typeArgs}
}

func (gt *GenericType) String() string {
	if len(gt.typeArgs) == 0 {
		return gt.name
	}

	args := make([]string, len(gt.typeArgs))
	for i, arg := range gt.typeArgs {
		args[i] = arg.String()
	}

	return fmt.Sprintf("%s[%s]", gt.name, strings.Join(args, ", "))
}

// Category returns the category of the generic type
func (gt *GenericType) Category() TypeCategory {
	return GenericTypeCategory
}

// Equals checks if two generic types are equal
func (gt *GenericType) Equals(other Type) bool {
	if otherGt, ok := other.(*GenericType); ok {
		if gt.name != otherGt.name || len(gt.typeArgs) != len(otherGt.typeArgs) {
			return false
		}

		for i, arg := range gt.typeArgs {
			if !arg.Equals(otherGt.typeArgs[i]) {
				return false
			}
		}

		return true
	}

	return false
}

// FunctionType represents a function type
type FunctionType struct {
	paramTypes []Type
	returnType Type
}

// NewFunctionType creates a new function type
func NewFunctionType(paramTypes []Type, returnType Type) *FunctionType {
	return &FunctionType{paramTypes: paramTypes, returnType: returnType}
}

func (ft *FunctionType) String() string {
	paramStrings := make([]string, len(ft.paramTypes))
	for i, param := range ft.paramTypes {
		paramStrings[i] = param.String()
	}

	return fmt.Sprintf("(%s) -> %s", strings.Join(paramStrings, ", "), ft.returnType.String())
}

// Category returns the category of the function type
func (ft *FunctionType) Category() TypeCategory {
	return FunctionTypeCategory
}

// Equals checks if two function types are equal
func (ft *FunctionType) Equals(other Type) bool {
	if otherFt, ok := other.(*FunctionType); ok {
		if len(ft.paramTypes) != len(otherFt.paramTypes) {
			return false
		}

		for i, param := range ft.paramTypes {
			if !param.Equals(otherFt.paramTypes[i]) {
				return false
			}
		}

		return ft.returnType.Equals(otherFt.returnType)
	}

	return false
}

// RecordType represents a record type
type RecordType struct {
	name   string
	fields map[string]Type
	// HINDLEY-MILNER: NO fieldOrder - use field names only for structural equivalence
}

// NewRecordType creates a new record type
func NewRecordType(name string, fields map[string]Type) *RecordType {
	return &RecordType{name: name, fields: fields}
}

// NewOrderedRecordType creates a new record type with ordered fields
// HINDLEY-MILNER FIX: Ignore fieldOrder parameter - use structural equivalence by field names only
func NewOrderedRecordType(name string, fields map[string]Type, fieldOrder []string) *RecordType {
	_ = fieldOrder // Ignore field ordering - not part of Hindley-Milner structural types
	return &RecordType{name: name, fields: fields}
}

func (rt *RecordType) String() string {
	fieldStrings := make([]string, 0, len(rt.fields))
	for name, t := range rt.fields {
		fieldStrings = append(fieldStrings, fmt.Sprintf("%s: %s", name, t.String()))
	}

	return fmt.Sprintf("{%s}", strings.Join(fieldStrings, ", "))
}

// Category returns the category of the record type
func (rt *RecordType) Category() TypeCategory {
	return RecordTypeCategory
}

// Equals checks if two record types are equal
func (rt *RecordType) Equals(other Type) bool {
	if otherRt, ok := other.(*RecordType); ok {
		if rt.name != otherRt.name || len(rt.fields) != len(otherRt.fields) {
			return false
		}

		for name, t := range rt.fields {
			if otherT, exists := otherRt.fields[name]; !exists || !t.Equals(otherT) {
				return false
			}
		}

		return true
	}

	return false
}

// UnionType represents a union type
type UnionType struct {
	name     string
	variants []Type
}

// NewUnionType creates a new union type
func NewUnionType(name string, variants []Type) *UnionType {
	return &UnionType{name: name, variants: variants}
}

func (ut *UnionType) String() string {
	variantStrings := make([]string, len(ut.variants))
	for i, variant := range ut.variants {
		variantStrings[i] = variant.String()
	}

	return fmt.Sprintf("%s(%s)", ut.name, strings.Join(variantStrings, " | "))
}

// Category returns the category of the union type
func (ut *UnionType) Category() TypeCategory {
	return UnionTypeCategory
}

// Equals checks if two union types are equal
func (ut *UnionType) Equals(other Type) bool {
	if otherUt, ok := other.(*UnionType); ok {
		if ut.name != otherUt.name || len(ut.variants) != len(otherUt.variants) {
			return false
		}

		for i, variant := range ut.variants {
			if !variant.Equals(otherUt.variants[i]) {
				return false
			}
		}

		return true
	}

	return false
}

// TypeVar represents a type variable
type TypeVar struct {
	id   int
	name string
}

// NewTypeVar creates a new type variable
func NewTypeVar(id int, name string) *TypeVar {
	return &TypeVar{id: id, name: name}
}

func (tv *TypeVar) String() string {
	if tv.name != "" {
		return tv.name
	}

	return fmt.Sprintf("t%d", tv.id)
}

// Category returns the category of the type variable
func (tv *TypeVar) Category() TypeCategory {
	return TypeVariableCategory
}

// Equals checks if two type variables are equal
func (tv *TypeVar) Equals(other Type) bool {
	if otherTv, ok := other.(*TypeVar); ok {
		return tv.id == otherTv.id
	}

	return false
}

// ConcreteType represents a concrete type in the type system.
// TODO: don't use this. Use a proper type
type ConcreteType struct {
	name string
}

// NewConcreteType creates a new concrete type
func NewConcreteType(name string) *ConcreteType {
	return &ConcreteType{name: name}
}

func (ct *ConcreteType) String() string {
	return ct.name
}

// Category returns the category of the concrete type
func (ct *ConcreteType) Category() TypeCategory {
	return PrimitiveTypeCategory
}

// Equals checks if two concrete types are equal
func (ct *ConcreteType) Equals(other Type) bool {
	if otherCt, ok := other.(*ConcreteType); ok {
		return ct.name == otherCt.name
	}

	return false
}

// TypeScheme represents a type scheme with quantified variables
type TypeScheme struct {
	vars []int
	typ  Type
}

func (ts *TypeScheme) String() string {
	if len(ts.vars) == 0 {
		return ts.typ.String()
	}

	varStrings := make([]string, len(ts.vars))
	for i, v := range ts.vars {
		varStrings[i] = fmt.Sprintf("'t%d", v)
	}

	return fmt.Sprintf("forall %s. %s", strings.Join(varStrings, " "), ts.typ.String())
}

// Category returns the category of the type scheme
func (ts *TypeScheme) Category() TypeCategory {
	return ts.typ.Category()
}

// Equals checks if two type schemes are equal
func (ts *TypeScheme) Equals(other Type) bool {
	if otherTs, ok := other.(*TypeScheme); ok {
		if len(ts.vars) != len(otherTs.vars) {
			return false
		}

		for i, v := range ts.vars {
			if v != otherTs.vars[i] {
				return false
			}
		}

		return ts.typ.Equals(otherTs.typ)
	}

	return false
}

// TypeEnv represents the typing environment
type TypeEnv struct {
	vars map[string]Type
}

// NewTypeEnv creates a new type environment
func NewTypeEnv() *TypeEnv {
	return &TypeEnv{
		vars: make(map[string]Type),
	}
}

// Get retrieves a type from the environment by name
func (env *TypeEnv) Get(name string) (Type, bool) {
	t, exists := env.vars[name]
	return t, exists
}

// Set adds or updates a type in the environment
func (env *TypeEnv) Set(name string, t Type) {
	env.vars[name] = t
}

// GetAllVars returns a copy of all variables in the environment
func (env *TypeEnv) GetAllVars() map[string]Type {
	result := make(map[string]Type)
	for k, v := range env.vars {
		result[k] = v
	}

	return result
}

// Clone creates a deep copy of the type environment
func (env *TypeEnv) Clone() *TypeEnv {
	newEnv := NewTypeEnv()
	for k, v := range env.vars {
		newEnv.Set(k, v)
	}

	return newEnv
}

// Substitution represents a mapping of type variables to types
type Substitution map[int]Type

// TypeInferer handles type inference
type TypeInferer struct {
	nextID    int
	env       *TypeEnv
	subst     Substitution
	generator *LLVMGenerator // Reference to generator for constraint checking
}

// NewTypeInferer creates a new type inferer with built-in functions initialized
func NewTypeInferer() *TypeInferer {
	ti := &TypeInferer{
		nextID:    0,
		env:       NewTypeEnv(),
		subst:     make(Substitution),
		generator: nil, // Will be set later after generator is created
	}

	// Initialize built-in functions
	ti.initializeBuiltInFunctions()

	return ti
}

// SetGenerator sets the generator reference for constraint checking
func (ti *TypeInferer) SetGenerator(generator *LLVMGenerator) {
	ti.generator = generator
}

// Fresh creates a new type variable
func (ti *TypeInferer) Fresh() *TypeVar {
	tv := NewTypeVar(ti.nextID, "")
	ti.nextID++

	return tv
}

// Instantiate creates a fresh instance of a type scheme
func (ti *TypeInferer) Instantiate(scheme *TypeScheme) Type {
	if len(scheme.vars) == 0 {
		return scheme.typ
	}

	subst := make(Substitution)
	for _, v := range scheme.vars {
		subst[v] = ti.Fresh()
	}

	return ti.applySubst(scheme.typ, subst)
}

// Generalize creates a type scheme by quantifying free type variables
func (ti *TypeInferer) Generalize(t Type) *TypeScheme {
	freeVars := ti.getFreeVars(t)

	// Remove vars that are already in the environment
	var schemeVars []int

	for _, v := range freeVars {
		inEnv := false

		for _, envType := range ti.env.GetAllVars() {
			envFreeVars := ti.getFreeVars(envType)
			for _, envVar := range envFreeVars {
				if envVar == v {
					inEnv = true
					break
				}
			}

			if inEnv {
				break
			}
		}

		if !inEnv {
			schemeVars = append(schemeVars, v)
		}
	}

	return &TypeScheme{vars: schemeVars, typ: t}
}

// Unify performs type unification between two types
func (ti *TypeInferer) Unify(t1, t2 Type) error {
	t1 = ti.prune(t1)
	t2 = ti.prune(t2)

	// Handle type variables
	err := ti.unifyTypeVariables(t1, t2)
	if !errors.Is(err, ErrNotTypeVariable) {
		return err
	}

	// Handle "any" types specially - they can unify with any other type
	if ti.isAnyType(t1) || ti.isAnyType(t2) {
		return nil
	}

	// Handle types by category
	switch t1.Category() {
	case PrimitiveTypeCategory:
		return ti.unifyPrimitiveTypes(t1, t2)
	case GenericTypeCategory:
		return ti.unifyGenericTypes(t1, t2)
	case FunctionTypeCategory:
		return ti.unifyFunctionTypes(t1, t2)
	case RecordTypeCategory:
		return ti.unifyRecordTypes(t1, t2)
	case UnionTypeCategory:
		return ti.unifyUnionTypes(t1, t2)
	case TypeVariableCategory:
		// Type variables are handled by unifyTypeVariables which is called earlier
		return fmt.Errorf("%w: type variable should have been handled earlier", ErrTypeMismatch)
	default:
		return fmt.Errorf("%w: cannot unify %s and %s", ErrTypeMismatch, t1.String(), t2.String())
	}
}

// ResolveType resolves a type by following substitutions and resolving unbound type variables
func (ti *TypeInferer) ResolveType(t Type) Type {
	resolved := ti.prune(t)

	// If it's still a type variable after pruning, it's unbound
	if tv, ok := resolved.(*TypeVar); ok {
		// Try to infer a concrete type based on context
		concreteType := ti.resolveUnboundTypeVariable(tv)
		// Update the substitution for future references
		ti.subst[tv.id] = concreteType

		return concreteType
	}

	// For concrete types, return as-is (don't modify)
	if _, ok := resolved.(*ConcreteType); ok {
		return resolved
	}

	if _, ok := resolved.(*PrimitiveType); ok {
		return resolved
	}
	// For record types, return as-is (don't modify)
	if _, ok := resolved.(*RecordType); ok {
		return resolved
	}

	// For function types, only resolve if they contain unbound type variables
	if ft, ok := resolved.(*FunctionType); ok {
		hasUnboundVars := false

		// Check if any parameter types need resolution
		newParams := make([]Type, len(ft.paramTypes))

		for i, p := range ft.paramTypes {
			resolvedParam := ti.ResolveType(p)

			newParams[i] = resolvedParam

			if resolvedParam != p {
				hasUnboundVars = true
			}
		}

		// Check if return type needs resolution
		resolvedReturn := ti.ResolveType(ft.returnType)
		if resolvedReturn != ft.returnType {
			hasUnboundVars = true
		}

		// Only create a new function type if something actually changed
		if hasUnboundVars {
			return &FunctionType{
				paramTypes: newParams,
				returnType: resolvedReturn,
			}
		}
	}

	return resolved
}

// ResolveAllEnvironmentTypes resolves all types in the type environment
func (ti *TypeInferer) ResolveAllEnvironmentTypes() {
	for name, t := range ti.env.vars {
		// Skip function types to avoid recursive resolution issues
		if _, ok := t.(*FunctionType); ok {
			continue
		}

		ti.env.vars[name] = ti.ResolveType(t)
	}
}

// Helper functions for type checking
func uniqueInts(ints []int) []int {
	seen := make(map[int]bool)

	var result []int

	for _, i := range ints {
		if !seen[i] {
			seen[i] = true

			result = append(result, i)
		}
	}

	return result
}

// Helper functions for operator checking
func isArithmeticOp(op string) bool {
	return op == "+" || op == "-" || op == "*" || op == "/" || op == "%"
}

func isComparisonOp(op string) bool {
	return op == "==" || op == "!=" || op == "<" || op == "<=" || op == ">" || op == ">="
}

func isLogicalOp(op string) bool {
	return op == "&&" || op == "||"
}

// Now I need to continue with the rest of the functions...

// InferType performs type inference on an expression
func (ti *TypeInferer) InferType(expr ast.Expression) (Type, error) {
	switch e := expr.(type) {
	case *ast.IntegerLiteral, *ast.StringLiteral, *ast.BooleanLiteral:
		return ti.inferLiteralType(e)
	case *ast.Identifier:
		return ti.inferIdentifierType(e)
	case *ast.LambdaExpression:
		return ti.inferLambdaExpression(e)
	case *ast.CallExpression:
		return ti.inferCallExpression(e)
	case *ast.InterpolatedStringLiteral:
		return &ConcreteType{name: TypeString}, nil
	case *ast.SpawnExpression, *ast.AwaitExpression, *ast.YieldExpression:
		return ti.inferConcurrencyExpression(e)
	case *ast.ChannelExpression, *ast.ChannelCreateExpression:
		return ti.inferChannelExpression(e)
	case *ast.ChannelSendExpression, *ast.ChannelRecvExpression:
		return ti.inferChannelOperationExpression(e)
	case *ast.SelectExpression:
		return ti.inferSelectExpression(e)
	case *ast.ModuleAccessExpression:
		return ti.inferModuleAccessExpression(e)
	case *ast.BinaryExpression:
		return ti.inferBinaryExpression(e)
	case *ast.FieldAccessExpression:
		return ti.inferFieldAccess(e)
	case *ast.TypeConstructorExpression:
		return ti.inferTypeConstructor(e)
	case *ast.MatchExpression:
		return ti.inferMatchExpression(e)
	case *ast.ResultExpression:
		return ti.inferResultExpression(e)
	case *ast.ListLiteral:
		return ti.inferListLiteral(e)
	case *ast.MapLiteral:
		return ti.inferMapLiteral(e)
	case *ast.ObjectLiteral:
		return ti.inferObjectLiteral(e)
	case *ast.BlockExpression:
		return ti.inferBlockExpression(e)
	case *ast.UnaryExpression:
		return ti.inferUnaryExpression(e)
	case *ast.MethodCallExpression:
		// Method calls are not supported in the grammar
		return nil, ErrMethodCallsNotImplemented
	case *ast.ListAccessExpression:
		return ti.inferListAccess(e)
	case *ast.PerformExpression:
		return ti.inferPerformExpression(e)
	case *ast.HandlerExpression:
		return ti.inferHandlerExpression(e)
	default:
		return nil, fmt.Errorf("%w: %T", ErrUnsupportedExpression, expr)
	}
}

// InferPattern performs type inference on a pattern
func (ti *TypeInferer) InferPattern(pattern ast.Pattern) (Type, error) {
	return ti.InferPatternWithType(pattern, nil)
}

// InferPatternWithType performs type inference on a pattern with optional discriminant type
func (ti *TypeInferer) InferPatternWithType(pattern ast.Pattern, discriminantType Type) (Type, error) {
	switch pattern.Constructor {
	case "_":
		// Wildcard pattern matches anything
		return ti.Fresh(), nil
	case "*":
		// Structural pattern for ternary expressions - matches any structure and extracts fields
		ti.handlePatternFieldBindings(pattern, discriminantType)
		return discriminantType, nil
	case "":
		// Variable pattern
		if pattern.Variable != "" {
			tv := ti.Fresh()
			ti.env.Set(pattern.Variable, tv)

			return tv, nil
		}
		// Check if this is a field-only pattern from structural matching
		if len(pattern.Fields) > 0 {
			// This is a structural pattern with fields but no constructor
			// Treat it as a fresh type variable
			return ti.Fresh(), nil
		}
		// If it's completely empty, treat it as a wildcard pattern for now
		// This might happen in generated match expressions
		return ti.Fresh(), nil
	case "true", "false":
		// Boolean literal pattern
		return &ConcreteType{name: TypeBool}, nil
	default:
		// Check if it's an integer literal pattern
		_, err := strconv.ParseInt(pattern.Constructor, 10, 64)
		if err == nil {
			return &ConcreteType{name: TypeInt}, nil
		}

		// Check if it's a string literal pattern (quoted)
		constructorLen := len(pattern.Constructor)
		if constructorLen >= 2 && pattern.Constructor[0] == '"' &&
			pattern.Constructor[constructorLen-1] == '"' {
			return &ConcreteType{name: TypeString}, nil
		}

		// Constructor pattern - look up in environment
		if t, ok := ti.env.Get(pattern.Constructor); ok {
			// Handle field bindings with proper type extraction
			ti.handlePatternFieldBindings(pattern, discriminantType)
			return t, nil
		}

		return nil, fmt.Errorf("%w: %s", ErrUnknownConstructor, pattern.Constructor)
	}
}

// handlePatternFieldBindings handles field bindings in patterns with proper type extraction
func (ti *TypeInferer) handlePatternFieldBindings(pattern ast.Pattern, discriminantType Type) {
	// Special handling for structural patterns (constructor "*")
	if pattern.Constructor == "*" && discriminantType != nil {
		// For structural patterns, try to extract field types from the discriminant type
		// This is used in ternary expressions like: v { value } ? value : "default"
		for _, field := range pattern.Fields {
			// For structural patterns, we need to infer the field type
			// Since we don't have sophisticated field type inference yet,
			// we'll use a type variable that can unify with any type
			fieldType := ti.Fresh()
			ti.env.Set(field, fieldType)
		}

		return
	}

	// Handle Result type patterns
	if pattern.Constructor == "Success" && discriminantType != nil {
		if ti.bindSuccessPattern(pattern, discriminantType) {
			return
		}
	}

	if pattern.Constructor == "Error" && discriminantType != nil {
		if ti.bindErrorPattern(pattern, discriminantType) {
			return
		}
	}

	// Default behavior: assign fresh type variables
	for _, field := range pattern.Fields {
		ti.env.Set(field, ti.Fresh())
	}
}

// bindSuccessPattern binds pattern fields for Success constructor
func (ti *TypeInferer) bindSuccessPattern(pattern ast.Pattern, discriminantType Type) bool {
	// Handle GenericType Result<T, E>
	if gt, ok := discriminantType.(*GenericType); ok && gt.name == TypeResult && len(gt.typeArgs) >= 1 {
		successType := gt.typeArgs[0]
		if len(pattern.Fields) > 0 {
			ti.env.Set(pattern.Fields[0], successType)
		}
		return true
	}
	// Handle ConcreteType Result<T, E> (legacy string-based approach)
	if ct, ok := discriminantType.(*ConcreteType); ok && strings.HasPrefix(ct.name, "Result<") {
		successType := ti.extractResultSuccessType(ct.name)
		if len(pattern.Fields) > 0 {
			ti.env.Set(pattern.Fields[0], successType)
		}
		return true
	}
	return false
}

// bindErrorPattern binds pattern fields for Error constructor
func (ti *TypeInferer) bindErrorPattern(pattern ast.Pattern, discriminantType Type) bool {
	// Handle GenericType Result<T, E>
	if gt, ok := discriminantType.(*GenericType); ok && gt.name == "Result" && len(gt.typeArgs) >= 2 {
		errorType := gt.typeArgs[1]
		if len(pattern.Fields) > 0 {
			ti.env.Set(pattern.Fields[0], errorType)
		}
		return true
	}
	// Handle ConcreteType Result<T, E> (legacy string-based approach)
	if ct, ok := discriminantType.(*ConcreteType); ok && strings.HasPrefix(ct.name, "Result<") {
		errorType := ti.extractResultErrorType(ct.name)
		if len(pattern.Fields) > 0 {
			ti.env.Set(pattern.Fields[0], errorType)
		}
		return true
	}
	return false
}

// extractResultSuccessType extracts the success type T from Result<T, E>
func (ti *TypeInferer) extractResultSuccessType(resultTypeName string) Type {
	// Parse "Result<ProcessHandle, string>" to extract "ProcessHandle"
	if strings.HasPrefix(resultTypeName, "Result<") && strings.HasSuffix(resultTypeName, ">") {
		inner := resultTypeName[7 : len(resultTypeName)-1] // Remove "Result<" and ">"

		parts := strings.Split(inner, ",")
		if len(parts) >= 1 {
			successTypeName := strings.TrimSpace(parts[0])
			return &ConcreteType{name: successTypeName}
		}
	}

	return &ConcreteType{name: TypeInt} // fallback
}

// extractResultErrorType extracts the error type E from Result<T, E>
func (ti *TypeInferer) extractResultErrorType(resultTypeName string) Type {
	// Parse "Result<ProcessHandle, string>" to extract "string"
	if strings.HasPrefix(resultTypeName, "Result<") && strings.HasSuffix(resultTypeName, ">") {
		inner := resultTypeName[7 : len(resultTypeName)-1] // Remove "Result<" and ">"

		parts := strings.Split(inner, ",")
		if len(parts) >= TwoArgs {
			errorTypeName := strings.TrimSpace(parts[1])
			return &ConcreteType{name: errorTypeName}
		}
	}

	return &ConcreteType{name: TypeString} // fallback
}

// unifyPrimitiveTypes handles unification of primitive types
func (ti *TypeInferer) unifyPrimitiveTypes(t1, t2 Type) error {
	if ti.unifyConcreteTypes(t1, t2) {
		return nil
	}

	if ti.unifyPrimitiveTypesPair(t1, t2) {
		return nil
	}

	if ti.unifyMixedTypes(t1, t2) {
		return nil
	}

	if ti.unifyGenericCompatibleTypes(t1, t2) {
		return nil
	}

	return fmt.Errorf("%w: %s != %s", ErrTypeMismatch, t1.String(), t2.String())
}

// unifyConcreteTypes handles backward compatibility with ConcreteType
func (ti *TypeInferer) unifyConcreteTypes(t1, t2 Type) bool {
	ct1, ok1 := t1.(*ConcreteType)
	ct2, ok2 := t2.(*ConcreteType)

	if !ok1 || !ok2 {
		return false
	}

	return ct1.name == ct2.name || ct1.name == TypeAny || ct2.name == TypeAny
}

// unifyPrimitiveTypesPair handles unification of PrimitiveType pairs
func (ti *TypeInferer) unifyPrimitiveTypesPair(t1, t2 Type) bool {
	pt1, ok1 := t1.(*PrimitiveType)
	pt2, ok2 := t2.(*PrimitiveType)

	if !ok1 || !ok2 {
		return false
	}

	return pt1.name == pt2.name || pt1.name == TypeAny || pt2.name == TypeAny
}

// unifyMixedTypes handles ConcreteType/PrimitiveType compatibility
func (ti *TypeInferer) unifyMixedTypes(t1, t2 Type) bool {
	if ct, ok := t1.(*ConcreteType); ok {
		if pt, ok := t2.(*PrimitiveType); ok {
			return ct.name == pt.name || ct.name == TypeAny || pt.name == TypeAny
		}
	}

	if pt, ok := t1.(*PrimitiveType); ok {
		if ct, ok := t2.(*ConcreteType); ok {
			return pt.name == ct.name || pt.name == TypeAny || ct.name == TypeAny
		}
	}

	return false
}

// unifyGenericCompatibleTypes handles generic type compatibility
func (ti *TypeInferer) unifyGenericCompatibleTypes(t1, t2 Type) bool {
	ct1, ok1 := t1.(*ConcreteType)
	ct2, ok2 := t2.(*ConcreteType)

	if !ok1 || !ok2 {
		return false
	}

	return ti.isGenericTypeCompatible(ct1.name, ct2.name)
}

// unifyGenericTypes handles unification of generic types
func (ti *TypeInferer) unifyGenericTypes(t1, t2 Type) error {
	gt1, ok1 := t1.(*GenericType)
	if !ok1 {
		return fmt.Errorf("%w: %s is not a generic type", ErrTypeMismatch, t1.String())
	}

	gt2, ok2 := t2.(*GenericType)
	if !ok2 {
		return fmt.Errorf("%w: %s is not a generic type", ErrTypeMismatch, t2.String())
	}

	// Names must match
	if gt1.name != gt2.name {
		return fmt.Errorf("%w: %s != %s", ErrTypeMismatch, gt1.name, gt2.name)
	}

	// Type argument count must match
	if len(gt1.typeArgs) != len(gt2.typeArgs) {
		return fmt.Errorf("%w: different type argument counts", ErrTypeMismatch)
	}

	// All type arguments must unify
	for i, arg1 := range gt1.typeArgs {
		err := ti.Unify(arg1, gt2.typeArgs[i])
		if err != nil {
			return err
		}
	}

	return nil
}

// unifyRecordTypes handles unification of record types
func (ti *TypeInferer) unifyRecordTypes(t1, t2 Type) error {
	rt1, ok1 := t1.(*RecordType)
	if !ok1 {
		return fmt.Errorf("%w: %s is not a record type", ErrTypeMismatch, t1.String())
	}

	rt2, ok2 := t2.(*RecordType)
	if !ok2 {
		return fmt.Errorf("%w: %s is not a record type", ErrTypeMismatch, t2.String())
	}

	// HINDLEY-MILNER FIX: Structural equivalence based on field names ONLY
	// Record type names are irrelevant - only field structure matters

	// Check if rt1 is a structural subset of rt2 (rt1 has fields that rt2 must have)
	// This allows polymorphic field access: getX(p) works with any record having field 'x'
	for fieldName, fieldType1 := range rt1.fields {
		if fieldType2, exists := rt2.fields[fieldName]; exists {
			// Field exists in both records - unify their types
			err := ti.Unify(fieldType1, fieldType2)
			if err != nil {
				return fmt.Errorf("field %s type unification failed: %w", fieldName, err)
			}
		} else {
			// rt1 requires a field that rt2 doesn't have - not compatible
			return fmt.Errorf("%w: field %s required by %s not found in %s",
				ErrTypeMismatch, fieldName, rt1.name, rt2.name)
		}
	}

	// Also check if rt2 has fields that rt1 doesn't have (bidirectional check for full structural equivalence)
	for fieldName, fieldType2 := range rt2.fields {
		if _, exists := rt1.fields[fieldName]; exists {
			// Already checked above, skip
			continue
		}
		// rt2 has a field that rt1 doesn't have
		// For polymorphic field access, this is OK - rt1 is a structural subset
		// But we need to add the missing field to rt1 to maintain consistency
		rt1.fields[fieldName] = fieldType2
	}

	return nil
}

// unifyUnionTypes handles unification of union types
func (ti *TypeInferer) unifyUnionTypes(t1, t2 Type) error {
	ut1, ok1 := t1.(*UnionType)
	if !ok1 {
		return fmt.Errorf("%w: %s is not a union type", ErrTypeMismatch, t1.String())
	}

	ut2, ok2 := t2.(*UnionType)
	if !ok2 {
		return fmt.Errorf("%w: %s is not a union type", ErrTypeMismatch, t2.String())
	}

	// Names must match
	if ut1.name != ut2.name {
		return fmt.Errorf("%w: %s != %s", ErrTypeMismatch, ut1.name, ut2.name)
	}

	// Variant count must match
	if len(ut1.variants) != len(ut2.variants) {
		return fmt.Errorf("%w: different variant counts", ErrTypeMismatch)
	}

	// All variants must unify
	for i, variant1 := range ut1.variants {
		err := ti.Unify(variant1, ut2.variants[i])
		if err != nil {
			return err
		}
	}

	return nil
}

// unifyFunctionTypes handles unification of function types
func (ti *TypeInferer) unifyFunctionTypes(t1, t2 Type) error {
	ft1, ok1 := t1.(*FunctionType)
	if !ok1 {
		return ErrNotFunctionType
	}

	ft2, ok2 := t2.(*FunctionType)
	if !ok2 {
		return fmt.Errorf("%w: %s != %s", ErrTypeMismatch, ft1.String(), t2.String())
	}

	if len(ft1.paramTypes) != len(ft2.paramTypes) {
		return fmt.Errorf("%w: different arities", ErrTypeMismatch)
	}

	for i, p1 := range ft1.paramTypes {
		err := ti.Unify(p1, ft2.paramTypes[i])
		if err != nil {
			return fmt.Errorf("parameter %d unification failed: %s vs %s: %w", i, p1.String(), ft2.paramTypes[i].String(), err)
		}
	}

	err := ti.Unify(ft1.returnType, ft2.returnType)
	if err != nil {
		return fmt.Errorf("return type unification failed: %s vs %s: %w",
			ft1.returnType.String(), ft2.returnType.String(), err)
	}

	return nil
}

// unifyTypeVariables handles unification when one or both types are type variables
func (ti *TypeInferer) unifyTypeVariables(t1, t2 Type) error {
	if t1v, ok := t1.(*TypeVar); ok {
		if !ti.occursCheck(t1v, t2) {
			ti.subst[t1v.id] = t2
			return nil
		}

		return ErrRecursiveType
	}

	if t2v, ok := t2.(*TypeVar); ok {
		if !ti.occursCheck(t2v, t1) {
			ti.subst[t2v.id] = t1
			return nil
		}

		return ErrRecursiveType
	}

	return ErrNotTypeVariable
}

// isAnyType checks if a type represents the "any" type
func (ti *TypeInferer) isAnyType(t Type) bool {
	if ct, ok := t.(*ConcreteType); ok {
		return ct.name == TypeAny
	}

	if pt, ok := t.(*PrimitiveType); ok {
		return pt.name == TypeAny
	}

	return false
}

// occursCheck checks if a type variable occurs in a type (prevents infinite types)
func (ti *TypeInferer) occursCheck(v *TypeVar, t Type) bool {
	t = ti.prune(t)
	switch t := t.(type) {
	case *TypeVar:
		return v.id == t.id
	case *FunctionType:
		for _, p := range t.paramTypes {
			if ti.occursCheck(v, p) {
				return true
			}
		}

		return ti.occursCheck(v, t.returnType)
	case *GenericType:
		for _, arg := range t.typeArgs {
			if ti.occursCheck(v, arg) {
				return true
			}
		}

		return false
	default:
		return false
	}
}

// resolveUnboundTypeVariable resolves an unbound type variable
// In Hindley-Milner, unbound type variables should remain as type variables for generalization
func (ti *TypeInferer) resolveUnboundTypeVariable(tv *TypeVar) Type {
	// HINDLEY-MILNER: Keep type variables as type variables
	// Don't resolve to concrete types - let generalization handle this
	return tv
}

// prune follows substitution chains to find the actual type
func (ti *TypeInferer) prune(t Type) Type {
	return ti.pruneWithVisited(t, make(map[int]bool))
}

// pruneWithVisited follows substitution chains with cycle detection
func (ti *TypeInferer) pruneWithVisited(t Type, visited map[int]bool) Type {
	if tv, ok := t.(*TypeVar); ok {
		// Check for cycles
		if visited[tv.id] {
			// Cycle detected - return the type variable to break the cycle
			return tv
		}

		if subst, exists := ti.subst[tv.id]; exists {
			// Mark as visited before recursing
			visited[tv.id] = true
			// Follow the substitution chain
			pruned := ti.pruneWithVisited(subst, visited)
			// Update substitution for efficiency
			ti.subst[tv.id] = pruned

			return pruned
		}
	}

	return t
}

// applySubst applies a substitution to a type with cycle detection
func (ti *TypeInferer) applySubst(t Type, subst Substitution) Type {
	return ti.applySubstWithVisited(t, subst, make(map[int]bool))
}

// applySubstWithVisited applies substitution with visited tracking to prevent infinite recursion
func (ti *TypeInferer) applySubstWithVisited(t Type, subst Substitution, visited map[int]bool) Type {
	switch t := t.(type) {
	case *TypeVar:
		// Prevent infinite recursion by tracking visited type variables
		if visited[t.id] {
			return t // Return original type if we've seen it before (cycle detected)
		}

		if newType, exists := subst[t.id]; exists {
			visited[t.id] = true
			result := ti.applySubstWithVisited(newType, subst, visited)
			delete(visited, t.id) // Clean up for other branches

			return result
		}

		return t
	case *ConcreteType:
		return t
	case *PrimitiveType:
		return t
	case *FunctionType:
		newParams := make([]Type, len(t.paramTypes))
		for i, p := range t.paramTypes {
			newParams[i] = ti.applySubstWithVisited(p, subst, visited)
		}

		return &FunctionType{
			paramTypes: newParams,
			returnType: ti.applySubstWithVisited(t.returnType, subst, visited),
		}
	case *GenericType:
		newArgs := make([]Type, len(t.typeArgs))
		for i, arg := range t.typeArgs {
			newArgs[i] = ti.applySubstWithVisited(arg, subst, visited)
		}

		return &GenericType{
			name:     t.name,
			typeArgs: newArgs,
		}
	case *RecordType:
		// HINDLEY-MILNER FIX: Apply substitutions to record field types
		newFields := make(map[string]Type)
		for fieldName, fieldType := range t.fields {
			newFields[fieldName] = ti.applySubstWithVisited(fieldType, subst, visited)
		}

		return &RecordType{
			name:   t.name,
			fields: newFields,
		}
	default:
		return t
	}
}

// getFreeVars returns the free type variables in a type
func (ti *TypeInferer) getFreeVars(t Type) []int {
	t = ti.prune(t)
	switch t := t.(type) {
	case *TypeVar:
		return []int{t.id}
	case *ConcreteType, *PrimitiveType:
		return []int{}
	case *FunctionType:
		var vars []int
		for _, p := range t.paramTypes {
			vars = append(vars, ti.getFreeVars(p)...)
		}

		vars = append(vars, ti.getFreeVars(t.returnType)...)

		return uniqueInts(vars)
	case *GenericType:
		var vars []int
		for _, arg := range t.typeArgs {
			vars = append(vars, ti.getFreeVars(arg)...)
		}

		return uniqueInts(vars)
	case *RecordType:
		// HINDLEY-MILNER FIX: Include free variables from record field types
		var vars []int
		for _, fieldType := range t.fields {
			vars = append(vars, ti.getFreeVars(fieldType)...)
		}

		return uniqueInts(vars)
	default:
		return []int{}
	}
}

// inferLiteralType infers types for literal expressions
func (ti *TypeInferer) inferLiteralType(expr ast.Expression) (Type, error) {
	switch expr.(type) {
	case *ast.IntegerLiteral:
		return &ConcreteType{name: TypeInt}, nil
	case *ast.StringLiteral:
		return &ConcreteType{name: TypeString}, nil
	case *ast.BooleanLiteral:
		return &ConcreteType{name: TypeBool}, nil
	default:
		return nil, fmt.Errorf("%w: %T", ErrUnsupportedExpression, expr)
	}
}

// inferIdentifierType infers types for identifier expressions
func (ti *TypeInferer) inferIdentifierType(e *ast.Identifier) (Type, error) {
	if t, ok := ti.env.Get(e.Name); ok {
		// If it's a type scheme, instantiate it
		if scheme, ok := t.(*TypeScheme); ok {
			return ti.Instantiate(scheme), nil
		}

		return t, nil
	}

	if e.Position != nil {
		//nolint:err113 // Dynamic error needed for exact test format matching
		return nil, fmt.Errorf("line %d:%d: undefined variable '%s': undefined variable",
			e.Position.Line, e.Position.Column, e.Name)
	}
	//nolint:err113 // Dynamic error needed for exact test format matching
	return nil, fmt.Errorf("undefined variable '%s': undefined variable", e.Name)
}

// inferLambdaExpression infers types for lambda expressions
func (ti *TypeInferer) inferLambdaExpression(e *ast.LambdaExpression) (Type, error) {
	// Create fresh type variables for parameters
	paramTypes := make([]Type, len(e.Parameters))
	oldEnv := ti.env.Clone()

	for i, param := range e.Parameters {
		paramType := ti.Fresh()
		paramTypes[i] = paramType
		ti.env.Set(param.Name, paramType)
	}

	// Infer body type
	bodyType, err := ti.InferType(e.Body)
	if err != nil {
		ti.env = oldEnv // Restore environment on error
		return nil, err
	}

	// Restore environment
	ti.env = oldEnv

	return &FunctionType{
		paramTypes: paramTypes,
		returnType: bodyType,
	}, nil
}

// validateBuiltInFunctionArgs validates argument counts for built-in functions using the unified registry
func (ti *TypeInferer) validateBuiltInFunctionArgs(funcName string, argCount int, position *ast.Position) error {
	return GlobalBuiltInRegistry.ValidateArguments(funcName, argCount, position)
}

// inferCallExpression infers types for call expressions
func (ti *TypeInferer) inferCallExpression(e *ast.CallExpression) (Type, error) {
	// Validate built-in functions first
	err := ti.validateBuiltInCall(e)
	if err != nil {
		return nil, err
	}

	// Infer function type
	funcType, err := ti.InferType(e.Function)
	if err != nil {
		return nil, err
	}

	// Infer argument types
	argTypes, err := ti.inferCallArguments(e)
	if err != nil {
		return nil, err
	}

	// Validate argument types (no 'any' types allowed)
	err = ti.validateArgumentTypes(e, argTypes)
	if err != nil {
		return nil, err
	}

	// Create and unify function types
	return ti.unifyCallTypes(funcType, argTypes)
}

// validateBuiltInCall validates built-in function calls
func (ti *TypeInferer) validateBuiltInCall(e *ast.CallExpression) error {
	ident, ok := e.Function.(*ast.Identifier)
	if !ok {
		return nil
	}

	// Calculate total argument count
	argCount := len(e.Arguments) + len(e.NamedArguments)

	// Validate built-in function argument counts
	return ti.validateBuiltInFunctionArgs(ident.Name, argCount, e.Position)
}

// inferCallArguments infers types for all call arguments
func (ti *TypeInferer) inferCallArguments(e *ast.CallExpression) ([]Type, error) {
	if len(e.NamedArguments) > 0 {
		return ti.inferNamedArguments(e.NamedArguments)
	}

	return ti.inferRegularArguments(e.Arguments)
}

// inferNamedArguments infers types for named arguments
func (ti *TypeInferer) inferNamedArguments(namedArgs []ast.NamedArgument) ([]Type, error) {
	var argTypes []Type

	for _, namedArg := range namedArgs {
		argType, err := ti.InferType(namedArg.Value)
		if err != nil {
			return nil, err
		}

		argTypes = append(argTypes, argType)
	}

	return argTypes, nil
}

// inferRegularArguments infers types for regular arguments
func (ti *TypeInferer) inferRegularArguments(args []ast.Expression) ([]Type, error) {
	var argTypes []Type

	for _, arg := range args {
		argType, err := ti.InferType(arg)
		if err != nil {
			return nil, err
		}

		argTypes = append(argTypes, argType)
	}

	return argTypes, nil
}

// validateArgumentTypes validates that no arguments have 'any' type
func (ti *TypeInferer) validateArgumentTypes(e *ast.CallExpression, argTypes []Type) error {
	for i, argType := range argTypes {
		if ti.isAnyType(argType) {
			return ti.createAnyTypeError(e, i)
		}
	}

	return nil
}

// createAnyTypeError creates an error for 'any' type arguments
func (ti *TypeInferer) createAnyTypeError(e *ast.CallExpression, argIndex int) error {
	argPos := ti.getArgumentPosition(e, argIndex)
	funcName := ti.getFunctionName(e)

	return fmt.Errorf("line %d:%d: %w - pattern matching required: function '%s' expecting '%c'",
		argPos.Line, argPos.Column, ErrAnyTypeMismatch, funcName, 'a'+argIndex)
}

// getArgumentPosition gets the position of a specific argument
func (ti *TypeInferer) getArgumentPosition(e *ast.CallExpression, index int) *ast.Position {
	if len(e.NamedArguments) > 0 && index < len(e.NamedArguments) {
		return ti.getNamedArgumentPosition(e.NamedArguments[index], e.Position)
	}

	if index < len(e.Arguments) {
		return ti.getRegularArgumentPosition(e.Arguments[index], e.Position)
	}

	return e.Position
}

// getNamedArgumentPosition gets position from named argument expression
func (ti *TypeInferer) getNamedArgumentPosition(namedArg ast.NamedArgument, defaultPos *ast.Position) *ast.Position {
	if namedArg.Value == nil {
		return defaultPos
	}

	switch v := namedArg.Value.(type) {
	case *ast.Identifier:
		return v.Position
	case *ast.IntegerLiteral:
		return v.Position
	case *ast.StringLiteral:
		return v.Position
	default:
		return defaultPos
	}
}

// getRegularArgumentPosition gets position from regular argument expression
func (ti *TypeInferer) getRegularArgumentPosition(argExpr ast.Expression, defaultPos *ast.Position) *ast.Position {
	if argExpr == nil {
		return defaultPos
	}

	switch v := argExpr.(type) {
	case *ast.Identifier:
		return v.Position
	case *ast.IntegerLiteral:
		return v.Position
	case *ast.StringLiteral:
		return v.Position
	default:
		return defaultPos
	}
}

// getFunctionName extracts function name for error messages
func (ti *TypeInferer) getFunctionName(e *ast.CallExpression) string {
	if ident, ok := e.Function.(*ast.Identifier); ok {
		return ident.Name
	}

	return "function"
}

// unifyCallTypes creates expected function type and unifies with actual type
func (ti *TypeInferer) unifyCallTypes(funcType Type, argTypes []Type) (Type, error) {
	// Create expected function type
	resultType := ti.Fresh()
	expectedFuncType := &FunctionType{
		paramTypes: argTypes,
		returnType: resultType,
	}

	// Apply current substitutions before unification
	substitutedFuncType := ti.applySubst(funcType, ti.subst)
	substitutedExpectedType := ti.applySubst(expectedFuncType, ti.subst)

	// Unify with actual function type
	err := ti.Unify(substitutedFuncType, substitutedExpectedType)
	if err != nil {
		return nil, fmt.Errorf("function call type mismatch: actual=%s, expected=%s: %w",
			substitutedFuncType.String(), substitutedExpectedType.String(), err)
	}

	// Return the resolved result type
	return ti.prune(resultType), nil
}

// inferConcurrencyExpression infers types for concurrency expressions
func (ti *TypeInferer) inferConcurrencyExpression(expr ast.Expression) (Type, error) {
	switch e := expr.(type) {
	case *ast.SpawnExpression:
		// spawn returns a fiber handle
		return &ConcreteType{name: "Fiber"}, nil
	case *ast.YieldExpression:
		// yield returns the type of the yielded value
		if e.Value != nil {
			return ti.InferType(e.Value)
		}
		// If no value is yielded, return Unit
		return &ConcreteType{name: TypeUnit}, nil
	case *ast.AwaitExpression:
		// await should return the type that the fiber produces, not the Fiber type
		// The awaited expression should be a Fiber, but await returns the result type
		fiberType, err := ti.InferType(e.Expression)
		if err != nil {
			return nil, err
		}

		// Check if we're awaiting a Fiber type
		if concreteType, ok := fiberType.(*ConcreteType); ok && concreteType.name == "Fiber" {
			// For now, we need to track what type the fiber produces
			// Since we don't have generic types yet, we'll use a heuristic:
			// Most fibers in the current examples produce Int values
			// TODO: Implement proper generic types for Fiber<T>
			return &ConcreteType{name: TypeInt}, nil
		}

		// For backward compatibility, allow await on any type and return the same type
		// This handles cases like `await 42` in tests
		return fiberType, nil
	default:
		return nil, fmt.Errorf("%w: %T", ErrUnsupportedExpression, expr)
	}
}

// inferChannelExpression infers types for channel creation expressions
func (ti *TypeInferer) inferChannelExpression(_ ast.Expression) (Type, error) {
	// Both ChannelExpression and ChannelCreateExpression return Channel type
	return &ConcreteType{name: "Channel"}, nil
}

// inferChannelOperationExpression infers types for channel operations (send/recv)
func (ti *TypeInferer) inferChannelOperationExpression(expr ast.Expression) (Type, error) {
	switch e := expr.(type) {
	case *ast.ChannelSendExpression:
		// Channel send returns int (1 for success, 0 for failure)
		// TODO: Type check the channel and value types
		_, err := ti.InferType(e.Channel)
		if err != nil {
			return nil, err
		}

		_, err = ti.InferType(e.Value)
		if err != nil {
			return nil, err
		}

		return &ConcreteType{name: TypeInt}, nil
	case *ast.ChannelRecvExpression:
		// Channel recv returns the value type (simplified as any for now)
		// TODO: Proper generic channel types
		_, err := ti.InferType(e.Channel)
		if err != nil {
			return nil, err
		}

		return &ConcreteType{name: "any"}, nil
	default:
		return nil, fmt.Errorf("%w: %T", ErrUnsupportedExpression, expr)
	}
}

// inferSelectExpression infers types for select expressions
func (ti *TypeInferer) inferSelectExpression(e *ast.SelectExpression) (Type, error) {
	// Select expression returns the type of its arms
	// For now, assume all arms return the same type
	if len(e.Arms) == 0 {
		return &ConcreteType{name: TypeUnit}, nil
	}

	// Infer type from first arm
	firstArmType, err := ti.InferType(e.Arms[0].Expression)
	if err != nil {
		return nil, err
	}

	// TODO: Verify all arms have compatible types
	return firstArmType, nil
}

// inferModuleAccessExpression infers types for module access expressions
func (ti *TypeInferer) inferModuleAccessExpression(_ *ast.ModuleAccessExpression) (Type, error) {
	// Module access returns any type for now
	// TODO: Implement proper module type system
	return &ConcreteType{name: "any"}, nil
}

// inferBinaryExpression infers types for binary expressions
func (ti *TypeInferer) inferBinaryExpression(e *ast.BinaryExpression) (Type, error) {
	leftType, err := ti.InferType(e.Left)
	if err != nil {
		return nil, err
	}

	rightType, err := ti.InferType(e.Right)
	if err != nil {
		return nil, err
	}

	switch {
	case isArithmeticOp(e.Operator):
		// Handle operator overloading for + operator
		if e.Operator == "+" {
			return ti.inferPlusOperation(leftType, rightType)
		}

		// Other arithmetic operations (-, *, /, %) require Int operands and return Int
		intType := &ConcreteType{name: TypeInt}

		// Both operands must be Int
		err := ti.Unify(leftType, intType)
		if err != nil {
			return nil, fmt.Errorf("left operand of %s must be Int: %w", e.Operator, err)
		}

		err = ti.Unify(rightType, intType)
		if err != nil {
			return nil, fmt.Errorf("right operand of %s must be Int: %w", e.Operator, err)
		}

		// TODO: we need other number types like float.
		return intType, nil

	case isComparisonOp(e.Operator):
		// Comparison operations require operands of same type and return Bool
		err := ti.Unify(leftType, rightType)
		if err != nil {
			return nil, fmt.Errorf("comparison operands must have same type: %w", err)
		}

		return &ConcreteType{name: TypeBool}, nil

	case isLogicalOp(e.Operator):
		// Logical operations require Bool operands and return Bool
		boolType := &ConcreteType{name: TypeBool}

		err := ti.Unify(leftType, boolType)
		if err != nil {
			return nil, fmt.Errorf("left operand of %s must be Bool: %w", e.Operator, err)
		}

		err = ti.Unify(rightType, boolType)
		if err != nil {
			return nil, fmt.Errorf("right operand of %s must be Bool: %w", e.Operator, err)
		}

		return boolType, nil

	default:
		return nil, fmt.Errorf("%w: %s", ErrUnsupportedBinaryOp, e.Operator)
	}
}

// inferPlusOperation handles operator overloading for the + operator
// Supports both Int + Int (arithmetic) and String + String (concatenation)
func (ti *TypeInferer) inferPlusOperation(leftType, rightType Type) (Type, error) {
	// Resolve types to their concrete forms
	leftResolved := ti.prune(leftType)
	rightResolved := ti.prune(rightType)

	// Check if both operands are concrete string types
	if leftConcrete, ok := leftResolved.(*ConcreteType); ok {
		if rightConcrete, ok := rightResolved.(*ConcreteType); ok {
			// Both are concrete types - check for string concatenation
			if leftConcrete.name == TypeString && rightConcrete.name == TypeString {
				return &ConcreteType{name: TypeString}, nil
			}

			// TODO: we need other number types like float.
			if leftConcrete.name == TypeInt && rightConcrete.name == TypeInt {
				return &ConcreteType{name: TypeInt}, nil
			}
		}
	}

	// Try string concatenation first if one operand is clearly a string
	if ti.isStringType(leftResolved) || ti.isStringType(rightResolved) {
		stringType := &ConcreteType{name: TypeString}

		err := ti.Unify(leftType, stringType)
		if err == nil {
			err := ti.Unify(rightType, stringType)
			if err == nil {
				return stringType, nil
			}
		}
	}

	// Try integer addition if one operand is clearly an integer
	if ti.isIntType(leftResolved) || ti.isIntType(rightResolved) {
		intType := &ConcreteType{name: TypeInt}

		err := ti.Unify(leftType, intType)
		if err == nil {
			err := ti.Unify(rightType, intType)
			if err == nil {
				//TODO: we need other number types like float.
				return intType, nil
			}
		}
	}

	// HINDLEY-MILNER FIX: Default case for type variables
	// If we reach here, we have type variables that could be either int or string
	// Create a constraint that both operands must have the same type
	err := ti.Unify(leftType, rightType)
	if err != nil {
		return nil, fmt.Errorf("operands of + must have the same type: %w", err)
	}

	// For polymorphic + operator, we can't determine the result type yet
	// Return a fresh type variable that will be unified later based on usage context
	// The actual type (int or string) will be determined when the function is called
	return ti.Fresh(), nil
}

// isStringType checks if a type is a string type
func (ti *TypeInferer) isStringType(t Type) bool {
	if concrete, ok := t.(*ConcreteType); ok {
		return concrete.name == TypeString
	}

	return false
}

// isGenericTypeCompatible checks if two generic types are compatible
func (ti *TypeInferer) isGenericTypeCompatible(t1, t2 string) bool {
	// Handle Iterator<T> compatibility with Iterator<int>
	if t1 == "Iterator<T>" && strings.HasPrefix(t2, "Iterator<") {
		return true
	}

	if t2 == "Iterator<T>" && strings.HasPrefix(t1, "Iterator<") {
		return true
	}

	// Handle Iterator<U> compatibility with Iterator<int>
	if t1 == "Iterator<U>" && strings.HasPrefix(t2, "Iterator<") {
		return true
	}

	if t2 == "Iterator<U>" && strings.HasPrefix(t1, "Iterator<") {
		return true
	}

	// Handle function type compatibility
	if t1 == "T -> Unit" && strings.HasSuffix(t2, " -> Unit") {
		return true
	}

	if t2 == "T -> Unit" && strings.HasSuffix(t1, " -> Unit") {
		return true
	}

	// Handle generic type variables
	if t1 == "T" || t1 == "U" {
		return true
	}

	if t2 == "T" || t2 == "U" {
		return true
	}

	return false
}

// isIntType checks if a type is an integer type
func (ti *TypeInferer) isIntType(t Type) bool {
	if concrete, ok := t.(*ConcreteType); ok {
		return concrete.name == TypeInt
	}

	return false
}

// inferFieldAccess infers types for field access expressions
func (ti *TypeInferer) inferFieldAccess(e *ast.FieldAccessExpression) (Type, error) {
	objectType, err := ti.InferType(e.Object)
	if err != nil {
		return nil, err
	}

	// Handle direct record types
	if recordType, ok := objectType.(*RecordType); ok {
		// Look up the field in the record type
		if fieldType, exists := recordType.fields[e.FieldName]; exists {
			return fieldType, nil
		}

		return nil, WrapFieldNotFoundInRecord(e.FieldName, recordType.String())
	}

	// Handle type variables - create a constraint that the type variable has this field
	if typeVar, ok := objectType.(*TypeVar); ok {
		// For polymorphic field access, create a fresh type variable for the field type
		fieldType := ti.Fresh()

		// Check if this type variable is already constrained to a record type
		if existing := ti.prune(typeVar); existing != typeVar {
			if recordType, ok := existing.(*RecordType); ok {
				// Add the field to the existing record type
				recordType.fields[e.FieldName] = fieldType
				return fieldType, nil
			}
		}

		// Create a record type constraint with the required field
		// Use the type variable ID to ensure all field accesses on the same variable
		// create constraints on the same record type
		constraintName := fmt.Sprintf("Record_%d", typeVar.id)
		constraintRecord := NewRecordType(constraintName, map[string]Type{e.FieldName: fieldType})

		// Unify the type variable with a record type that has this field
		err := ti.Unify(typeVar, constraintRecord)
		if err != nil {
			return nil, fmt.Errorf("field access constraint failed: %w", err)
		}

		return fieldType, nil
	}

	// Resolve the object type to handle substituted type variables
	resolvedObjectType := ti.ResolveType(objectType)

	// Check if it's a record type after resolution
	if recordType, ok := resolvedObjectType.(*RecordType); ok {
		// Look up the field in the record type
		if fieldType, exists := recordType.fields[e.FieldName]; exists {
			return fieldType, nil
		}

		return nil, WrapFieldNotFoundInRecord(e.FieldName, recordType.String())
	}

	// Check if it's a concrete type (for compatibility)
	if concreteType, ok := resolvedObjectType.(*ConcreteType); ok {
		// Handle legacy record string representations
		if strings.Contains(concreteType.name, "Record<") {
			return nil, WrapFieldAccessOnLegacyRecord(e.FieldName, concreteType.name)
		}
	}

	return nil, WrapFieldAccessOnNonRecord(e.FieldName, resolvedObjectType.String())
}

// inferTypeConstructor infers types for type constructor expressions
func (ti *TypeInferer) inferTypeConstructor(e *ast.TypeConstructorExpression) (Type, error) {
	// Special handling for Success constructor
	if e.TypeName == "Success" {
		valueExpr, exists := e.Fields["value"]
		if !exists {
			return nil, ErrSuccessConstructorMissingValue
		}

		// Infer the type of the value
		valueType, err := ti.InferType(valueExpr)
		if err != nil {
			return nil, err
		}

		// Create Result<T, string> type where T is the value type
		errorType := &ConcreteType{name: "string"}

		return CreateResultType(valueType, errorType), nil
	}

	// Special handling for Error constructor
	if e.TypeName == "Error" {
		messageExpr, exists := e.Fields["message"]
		if !exists {
			return nil, ErrErrorConstructorMissingMessage
		}

		// Infer the type of the message
		messageType, err := ti.InferType(messageExpr)
		if err != nil {
			return nil, err
		}

		// Create Result<T, E> type where E is the message type and T is a fresh type variable
		valueType := ti.Fresh()

		return CreateResultType(valueType, messageType), nil
	}

	// Look up constructor in environment
	if t, ok := ti.env.Get(e.TypeName); ok {
		// Check if this is a record type
		if recordType, isRecord := t.(*RecordType); isRecord {
			// Create a new record type with fields instantiated from the constructor values
			fieldTypes := make(map[string]Type)

			// Infer the type of each field from the constructor expression
			for fieldName, fieldExpr := range e.Fields {
				fieldType, err := ti.InferType(fieldExpr)
				if err != nil {
					return nil, err
				}

				fieldTypes[fieldName] = fieldType
			}

			// Create a monomorphic instance of the record type
			return NewRecordType(recordType.name, fieldTypes), nil
		}

		// Check if this is a constrained record type
		if ti.generator != nil {
			if typeDecl, exists := ti.generator.typeDeclarations[e.TypeName]; exists {
				if ti.generator.hasRecordTypeConstraints(typeDecl) {
					// Constrained record types return int (1 for success, -1 for failure)
					return &ConcreteType{name: TypeInt}, nil
				}
			}
		}

		return t, nil
	}

	return nil, fmt.Errorf("%w: %s", ErrUnknownConstructor, e.TypeName)
}

// inferMatchExpression infers types for match expressions
func (ti *TypeInferer) inferMatchExpression(e *ast.MatchExpression) (Type, error) {
	// Infer discriminant type
	discriminantType, err := ti.InferType(e.Expression)
	if err != nil {
		return nil, err
	}

	if len(e.Arms) == 0 {
		return nil, ErrMatchNoArms
	}

	// Process each arm separately to handle pattern binding
	var armTypes []Type

	for _, arm := range e.Arms {
		// Save the current environment
		oldEnv := ti.env
		newEnv := ti.env.Clone()
		ti.env = newEnv

		// Infer the pattern type and bind its variables
		_, err := ti.InferPatternWithType(arm.Pattern, discriminantType)
		if err != nil {
			ti.env = oldEnv
			return nil, err
		}

		// Infer the expression type in the context of the bound pattern variables
		armType, err := ti.InferType(arm.Expression)
		if err != nil {
			ti.env = oldEnv
			return nil, err
		}

		armTypes = append(armTypes, armType)

		// Restore the environment
		ti.env = oldEnv
	}

	// All arms must have the same type
	firstArmType := armTypes[0]
	for i := 1; i < len(armTypes); i++ {
		err := ti.Unify(firstArmType, armTypes[i])
		if err != nil {
			// Include position info and proper formatting
			expectedType := firstArmType.String()
			actualType := armTypes[i].String()

			return nil, WrapMatchTypeMismatchWithPos(i, actualType, expectedType, e.Position)
		}
	}

	return firstArmType, nil
}

// inferResultExpression infers types for result expressions
func (ti *TypeInferer) inferResultExpression(e *ast.ResultExpression) (Type, error) {
	valueType, err := ti.InferType(e.Value)
	if err != nil {
		return nil, err
	}

	// If Success=true and ErrorType="", this is a transparent wrapper
	// that should just return the underlying type without wrapping in Result
	if e.Success && e.ErrorType == "" {
		return valueType, nil
	}

	// Otherwise, this is an explicit Result type construction
	if e.Success {
		errorType := &ConcreteType{name: "Error"}
		return CreateResultType(valueType, errorType), nil
	}
	// For error case, we need a fresh type variable for the success type
	successType := ti.Fresh()

	return CreateResultType(successType, valueType), nil
}

// inferListLiteral infers types for list literal expressions
func (ti *TypeInferer) inferListLiteral(e *ast.ListLiteral) (Type, error) {
	if len(e.Elements) == 0 {
		// Empty list - create fresh element type variable
		elementType := ti.Fresh()
		return NewGenericType(TypeList, []Type{elementType}), nil
	}

	// Infer type of first element
	firstType, err := ti.InferType(e.Elements[0])
	if err != nil {
		return nil, err
	}

	// All elements must have the same type
	for i := 1; i < len(e.Elements); i++ {
		elemType, err := ti.InferType(e.Elements[i])
		if err != nil {
			return nil, err
		}

		err = ti.Unify(firstType, elemType)
		if err != nil {
			return nil, fmt.Errorf("list element %d type mismatch: %w", i, err)
		}
	}

	return NewGenericType(TypeList, []Type{firstType}), nil
}

// inferMapLiteral infers types for map literal expressions
func (ti *TypeInferer) inferMapLiteral(e *ast.MapLiteral) (Type, error) {
	if len(e.Entries) == 0 {
		// Empty map - create fresh key and value type variables
		keyType := ti.Fresh()
		valueType := ti.Fresh()
		return NewGenericType(TypeMap, []Type{keyType, valueType}), nil
	}

	// Infer type of first entry
	firstKey, err := ti.InferType(e.Entries[0].Key)
	if err != nil {
		return nil, fmt.Errorf("error inferring first map key type: %w", err)
	}

	firstValue, err := ti.InferType(e.Entries[0].Value)
	if err != nil {
		return nil, fmt.Errorf("error inferring first map value type: %w", err)
	}

	// All keys must have the same type, all values must have the same type
	for i := 1; i < len(e.Entries); i++ {
		keyType, err := ti.InferType(e.Entries[i].Key)
		if err != nil {
			return nil, fmt.Errorf("error inferring map key %d type: %w", i, err)
		}

		valueType, err := ti.InferType(e.Entries[i].Value)
		if err != nil {
			return nil, fmt.Errorf("error inferring map value %d type: %w", i, err)
		}

		err = ti.Unify(firstKey, keyType)
		if err != nil {
			return nil, fmt.Errorf("map key %d type mismatch: %w", i, err)
		}

		err = ti.Unify(firstValue, valueType)
		if err != nil {
			return nil, fmt.Errorf("map value %d type mismatch: %w", i, err)
		}
	}

	return NewGenericType(TypeMap, []Type{firstKey, firstValue}), nil
}

// inferObjectLiteral infers types for object literal expressions
func (ti *TypeInferer) inferObjectLiteral(e *ast.ObjectLiteral) (Type, error) {
	if len(e.Fields) == 0 {
		// Empty object - create a record type with no fields
		return NewRecordType("", make(map[string]Type)), nil
	}

	// Sort field names to ensure consistent ordering with LLVM generation
	fieldNames := make([]string, 0, len(e.Fields))
	for fieldName := range e.Fields {
		fieldNames = append(fieldNames, fieldName)
	}

	// Use deterministic ordering based on field names
	for i := 0; i < len(fieldNames); i++ {
		for j := i + 1; j < len(fieldNames); j++ {
			if fieldNames[i] > fieldNames[j] {
				fieldNames[i], fieldNames[j] = fieldNames[j], fieldNames[i]
			}
		}
	}

	// Infer types of all fields in sorted order
	fieldTypes := make(map[string]Type)

	for _, fieldName := range fieldNames {
		fieldValue := e.Fields[fieldName]

		fieldType, err := ti.InferType(fieldValue)
		if err != nil {
			return nil, fmt.Errorf("object field '%s' type inference failed: %w", fieldName, err)
		}

		fieldTypes[fieldName] = fieldType
	}

	// Create a proper RecordType instead of a string representation
	// Generate a unique name for anonymous record types
	recordTypeName := fmt.Sprintf("Record_%d", ti.nextID)
	ti.nextID++

	return NewRecordType(recordTypeName, fieldTypes), nil
}

// inferBlockExpression infers types for block expressions
func (ti *TypeInferer) inferBlockExpression(e *ast.BlockExpression) (Type, error) {
	// Save the current environment so we can restore it after the block
	oldEnv := ti.env.Clone()

	// Process statements to handle let declarations and build up environment
	for _, stmt := range e.Statements {
		if letDecl, ok := stmt.(*ast.LetDeclaration); ok {
			// Infer the type of the let declaration's value
			valueType, err := ti.InferType(letDecl.Value)
			if err != nil {
				ti.env = oldEnv // Restore environment on error
				return nil, err
			}
			// Add the variable to the environment
			ti.env.Set(letDecl.Name, valueType)
		}
		// Other statement types can be handled here as needed
	}

	var blockType Type

	// The type of the block is the type of its final expression
	if e.Expression != nil {
		var err error

		blockType, err = ti.InferType(e.Expression)
		if err != nil {
			ti.env = oldEnv // Restore environment on error
			return nil, err
		}
	} else {
		// Check if the last statement is an expression statement
		// If so, the block's type is the type of that expression
		if len(e.Statements) > 0 {
			if exprStmt, ok := e.Statements[len(e.Statements)-1].(*ast.ExpressionStatement); ok {
				var err error

				blockType, err = ti.InferType(exprStmt.Expression)
				if err != nil {
					ti.env = oldEnv // Restore environment on error
					return nil, err
				}
			} else {
				blockType = &ConcreteType{name: TypeUnit}
			}
		} else {
			blockType = &ConcreteType{name: TypeUnit}
		}
	}

	// Restore the environment
	ti.env = oldEnv

	return blockType, nil
}

// inferUnaryExpression infers types for unary expressions
func (ti *TypeInferer) inferUnaryExpression(e *ast.UnaryExpression) (Type, error) {
	operandType, err := ti.InferType(e.Operand)
	if err != nil {
		return nil, err
	}

	switch e.Operator {
	case "+", "-":
		// Unary plus and minus require Int operand and return Int
		intType := &ConcreteType{name: TypeInt}

		err := ti.Unify(operandType, intType)
		if err != nil {
			return nil, fmt.Errorf("operand of %s must be Int: %w", e.Operator, err)
		}

		return intType, nil
	case "!":
		// Logical NOT requires Bool operand and returns Bool
		boolType := &ConcreteType{name: TypeBool}

		err := ti.Unify(operandType, boolType)
		if err != nil {
			return nil, fmt.Errorf("operand of ! must be Bool: %w", err)
		}

		return boolType, nil
	default:
		return nil, fmt.Errorf("%w: %s", ErrUnsupportedUnaryOperator, e.Operator)
	}
}

// Removed inferMethodCall as method calls are not supported in the grammar

// CreateResultType creates a proper GenericType for Result<T, E>
func CreateResultType(successType, errorType Type) Type {
	return NewGenericType(TypeResult, []Type{successType, errorType})
}

// inferListAccess infers types for list/map access expressions
func (ti *TypeInferer) inferListAccess(e *ast.ListAccessExpression) (Type, error) {
	collectionType, err := ti.InferType(e.List)
	if err != nil {
		return nil, err
	}
	
	resolvedCollectionType := ti.ResolveType(collectionType)

	resolvedCollectionType := ti.ResolveType(collectionType)

	indexType, err := ti.InferType(e.Index)
	if err != nil {
		return nil, err
	}

	// Determine element type based on collection type
	elementType, err := ti.inferCollectionElementType(resolvedCollectionType, indexType)
	if err != nil {
		return nil, err
	}

	// Collection access returns Result<T, Error> for safety
	errorType := &ConcreteType{name: "Error"}
	return CreateResultType(elementType, errorType), nil
}

// inferCollectionElementType determines the element type for collection access
func (ti *TypeInferer) inferCollectionElementType(collectionType, indexType Type) (Type, error) {
	if genericType, ok := collectionType.(*GenericType); ok {
		return ti.inferGenericCollectionElement(genericType, indexType, collectionType)
	}
	return ti.inferUnknownCollectionElement(collectionType, indexType)
}

// inferGenericCollectionElement handles known generic collection types
func (ti *TypeInferer) inferGenericCollectionElement(
<<<<<<< HEAD
	genericType *GenericType, 
	indexType, 
=======
	genericType *GenericType,
	indexType,
>>>>>>> 1a203cbf
	collectionType Type,
) (Type, error) {
	switch genericType.name {
	case TypeList:
		return ti.inferListElement(genericType, indexType)
	case TypeMap:
		return ti.inferMapElement(genericType, indexType, collectionType)
	default:
		return nil, WrapUnsupportedCollectionType(genericType.name)
	}
}

// inferListElement handles List<T> element type inference
func (ti *TypeInferer) inferListElement(genericType *GenericType, indexType Type) (Type, error) {
	intType := &ConcreteType{name: TypeInt}
	err := ti.Unify(indexType, intType)
	if err != nil {
		return nil, fmt.Errorf("list index must be Int: %w", err)
	}
	
	if len(genericType.typeArgs) >= 1 {
		return genericType.typeArgs[0], nil
	}
	return ti.Fresh(), nil
}

<<<<<<< HEAD
// inferMapElement handles Map<K,V> element type inference
func (ti *TypeInferer) inferMapElement(genericType *GenericType, indexType, collectionType Type) (Type, error) {
	if len(genericType.typeArgs) >= TwoTypeArgs {
		keyType := genericType.typeArgs[0]
		err := ti.Unify(indexType, keyType)
		if err != nil {
			return nil, fmt.Errorf("map key type mismatch: %w", err)
		}
		return genericType.typeArgs[1], nil
	}
	
	return ti.inferFreshMapElement(indexType, collectionType)
}

// inferFreshMapElement creates fresh Map<K,V> types when not fully specified
func (ti *TypeInferer) inferFreshMapElement(indexType, collectionType Type) (Type, error) {
	keyType := ti.Fresh()
	valueType := ti.Fresh()
	
	err := ti.Unify(indexType, keyType)
	if err != nil {
		return nil, fmt.Errorf("map key type mismatch: %w", err)
	}
	
	expectedMapType := NewGenericType(TypeMap, []Type{keyType, valueType})
	err = ti.Unify(collectionType, expectedMapType)
	if err != nil {
		return nil, fmt.Errorf("expected Map type for map access: %w", err)
	}
	
	return valueType, nil
}

=======
	if len(genericType.typeArgs) >= 1 {
		return genericType.typeArgs[0], nil
	}
	return ti.Fresh(), nil
}

// inferMapElement handles Map<K,V> element type inference
func (ti *TypeInferer) inferMapElement(genericType *GenericType, indexType, collectionType Type) (Type, error) {
	if len(genericType.typeArgs) >= TwoTypeArgs {
		keyType := genericType.typeArgs[0]
		err := ti.Unify(indexType, keyType)
		if err != nil {
			return nil, fmt.Errorf("map key type mismatch: %w", err)
		}
		return genericType.typeArgs[1], nil
	}

	return ti.inferFreshMapElement(indexType, collectionType)
}

// inferFreshMapElement creates fresh Map<K,V> types when not fully specified
func (ti *TypeInferer) inferFreshMapElement(indexType, collectionType Type) (Type, error) {
	keyType := ti.Fresh()
	valueType := ti.Fresh()

	err := ti.Unify(indexType, keyType)
	if err != nil {
		return nil, fmt.Errorf("map key type mismatch: %w", err)
	}

	expectedMapType := NewGenericType(TypeMap, []Type{keyType, valueType})
	err = ti.Unify(collectionType, expectedMapType)
	if err != nil {
		return nil, fmt.Errorf("expected Map type for map access: %w", err)
	}

	return valueType, nil
}

>>>>>>> 1a203cbf
// inferUnknownCollectionElement handles collection types that aren't explicitly generic
func (ti *TypeInferer) inferUnknownCollectionElement(collectionType, indexType Type) (Type, error) {
	if indexType.String() == TypeInt {
		return ti.inferAsListAccess(collectionType)
	}
	return ti.inferAsMapAccess(collectionType, indexType)
}

// inferAsListAccess assumes integer index means List access
func (ti *TypeInferer) inferAsListAccess(collectionType Type) (Type, error) {
	elementType := ti.Fresh()
	expectedListType := NewGenericType(TypeList, []Type{elementType})
	err := ti.Unify(collectionType, expectedListType)
	if err != nil {
		return nil, fmt.Errorf("expected List type for array access: %w", err)
	}
	return elementType, nil
}

// inferAsMapAccess assumes non-integer index means Map access
func (ti *TypeInferer) inferAsMapAccess(collectionType, indexType Type) (Type, error) {
	keyType := indexType
	valueType := ti.Fresh()
	expectedMapType := NewGenericType(TypeMap, []Type{keyType, valueType})
	err := ti.Unify(collectionType, expectedMapType)
	if err != nil {
		return nil, fmt.Errorf("expected Map type for map access: %w", err)
	}
	return valueType, nil
}

// inferPerformExpression infers types for perform expressions
func (ti *TypeInferer) inferPerformExpression(e *ast.PerformExpression) (Type, error) {
	// Infer the types of the arguments
	for _, arg := range e.Arguments {
		_, err := ti.InferType(arg)
		if err != nil {
			return nil, err
		}
	}

	// Look up the effect operation to get the correct return type
	// For now, we'll handle common cases explicitly
	switch e.EffectName {
	case "Logger":
		switch e.OperationName {
		case "log", "error":
			// Logger operations typically return Unit
			return &ConcreteType{name: TypeUnit}, nil
		}
	case "Counter":
		switch e.OperationName {
		case "increment", "reset":
			// Counter operations typically return Unit
			return &ConcreteType{name: TypeUnit}, nil
		case "getValue":
			// getValue returns int
			return &ConcreteType{name: TypeInt}, nil
		}
	case "State":
		switch e.OperationName {
		case "set":
			// State set operations typically return Unit
			return &ConcreteType{name: TypeUnit}, nil
		case "get":
			// State get operations typically return int
			return &ConcreteType{name: TypeInt}, nil
		}
	case "FileIO":
		switch e.OperationName {
		case "writeFile", "deleteFile":
			// File write/delete operations typically return Unit
			return &ConcreteType{name: TypeUnit}, nil
		case "readFile":
			// File read operations typically return string
			return &ConcreteType{name: TypeString}, nil
		}
	}

	// For unknown effects, return a fresh type variable as fallback
	// In a full implementation, this would look up the effect declaration
	return ti.Fresh(), nil
}

// inferHandlerExpression infers types for handler expressions
func (ti *TypeInferer) inferHandlerExpression(e *ast.HandlerExpression) (Type, error) {
	// Infer the type of the body expression that the handler will execute
	bodyType, err := ti.InferType(e.Body)
	if err != nil {
		return nil, err
	}

	// The type of a handler expression is the type of its body expression
	return bodyType, nil
}

// initializeBuiltInFunctions adds built-in functions to the type environment using the unified registry
func (ti *TypeInferer) initializeBuiltInFunctions() {
	// Type constructors
	ti.env.Set("Success", &ConcreteType{name: "Success"})
	ti.env.Set("Error", &ConcreteType{name: "Error"})
	ti.env.Set("HttpResponse", &ConcreteType{name: "HttpResponse"})
	ti.env.Set("HttpClient", &ConcreteType{name: "HttpClient"})
	ti.env.Set("HttpServer", &ConcreteType{name: "HttpServer"})
	ti.env.Set("ProcessHandle", &ConcreteType{name: "ProcessHandle"})
	ti.env.Set("Iterator", &ConcreteType{name: "Iterator"})

	// Generic types - handle common iterator patterns
	ti.env.Set("Iterator<int>", &ConcreteType{name: "Iterator<int>"})
	ti.env.Set("Iterator<T>", &ConcreteType{name: "Iterator<T>"})
	ti.env.Set("Iterator<U>", &ConcreteType{name: "Iterator<U>"})

	// Function types - handle common function signatures
	ti.env.Set("(int) -> int", &ConcreteType{name: "(int) -> int"})
	ti.env.Set("T -> Unit", &ConcreteType{name: "T -> Unit"})
	ti.env.Set("T -> U", &ConcreteType{name: "T -> U"})
	ti.env.Set("(U, T) -> U", &ConcreteType{name: "(U, T) -> U"})
	ti.env.Set("T -> bool", &ConcreteType{name: "T -> bool"})

	// Type variables for generics
	ti.env.Set("T", &ConcreteType{name: "T"})
	ti.env.Set("U", &ConcreteType{name: "U"})

	// Load all built-in functions from the unified registry
	for _, fn := range GlobalBuiltInRegistry.GetAllFunctions() {
		// Create function type from registry data
		paramTypes := make([]Type, len(fn.ParameterTypes))
		for i, param := range fn.ParameterTypes {
			paramTypes[i] = param.Type
		}

		functionType := &FunctionType{
			paramTypes: paramTypes,
			returnType: fn.ReturnType,
		}

		ti.env.Set(fn.Name, functionType)
	}
}<|MERGE_RESOLUTION|>--- conflicted
+++ resolved
@@ -2294,13 +2294,8 @@
 
 // inferGenericCollectionElement handles known generic collection types
 func (ti *TypeInferer) inferGenericCollectionElement(
-<<<<<<< HEAD
-	genericType *GenericType, 
-	indexType, 
-=======
 	genericType *GenericType,
 	indexType,
->>>>>>> 1a203cbf
 	collectionType Type,
 ) (Type, error) {
 	switch genericType.name {
@@ -2327,7 +2322,12 @@
 	return ti.Fresh(), nil
 }
 
-<<<<<<< HEAD
+	if len(genericType.typeArgs) >= 1 {
+		return genericType.typeArgs[0], nil
+	}
+	return ti.Fresh(), nil
+}
+
 // inferMapElement handles Map<K,V> element type inference
 func (ti *TypeInferer) inferMapElement(genericType *GenericType, indexType, collectionType Type) (Type, error) {
 	if len(genericType.typeArgs) >= TwoTypeArgs {
@@ -2338,7 +2338,7 @@
 		}
 		return genericType.typeArgs[1], nil
 	}
-	
+
 	return ti.inferFreshMapElement(indexType, collectionType)
 }
 
@@ -2346,62 +2346,21 @@
 func (ti *TypeInferer) inferFreshMapElement(indexType, collectionType Type) (Type, error) {
 	keyType := ti.Fresh()
 	valueType := ti.Fresh()
-	
+
 	err := ti.Unify(indexType, keyType)
 	if err != nil {
 		return nil, fmt.Errorf("map key type mismatch: %w", err)
 	}
-	
+
 	expectedMapType := NewGenericType(TypeMap, []Type{keyType, valueType})
 	err = ti.Unify(collectionType, expectedMapType)
 	if err != nil {
 		return nil, fmt.Errorf("expected Map type for map access: %w", err)
 	}
-	
+
 	return valueType, nil
 }
 
-=======
-	if len(genericType.typeArgs) >= 1 {
-		return genericType.typeArgs[0], nil
-	}
-	return ti.Fresh(), nil
-}
-
-// inferMapElement handles Map<K,V> element type inference
-func (ti *TypeInferer) inferMapElement(genericType *GenericType, indexType, collectionType Type) (Type, error) {
-	if len(genericType.typeArgs) >= TwoTypeArgs {
-		keyType := genericType.typeArgs[0]
-		err := ti.Unify(indexType, keyType)
-		if err != nil {
-			return nil, fmt.Errorf("map key type mismatch: %w", err)
-		}
-		return genericType.typeArgs[1], nil
-	}
-
-	return ti.inferFreshMapElement(indexType, collectionType)
-}
-
-// inferFreshMapElement creates fresh Map<K,V> types when not fully specified
-func (ti *TypeInferer) inferFreshMapElement(indexType, collectionType Type) (Type, error) {
-	keyType := ti.Fresh()
-	valueType := ti.Fresh()
-
-	err := ti.Unify(indexType, keyType)
-	if err != nil {
-		return nil, fmt.Errorf("map key type mismatch: %w", err)
-	}
-
-	expectedMapType := NewGenericType(TypeMap, []Type{keyType, valueType})
-	err = ti.Unify(collectionType, expectedMapType)
-	if err != nil {
-		return nil, fmt.Errorf("expected Map type for map access: %w", err)
-	}
-
-	return valueType, nil
-}
-
->>>>>>> 1a203cbf
 // inferUnknownCollectionElement handles collection types that aren't explicitly generic
 func (ti *TypeInferer) inferUnknownCollectionElement(collectionType, indexType Type) (Type, error) {
 	if indexType.String() == TypeInt {
